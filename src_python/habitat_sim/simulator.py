#!/usr/bin/env python3

# Copyright (c) Meta Platforms, Inc. and its affiliates.
# This source code is licensed under the MIT license found in the
# LICENSE file in the root directory of this source tree.

import time
from collections import OrderedDict
from collections.abc import MutableMapping
from os import path as osp
from typing import Any, Dict, List
from typing import MutableMapping as MutableMapping_T
from typing import Optional, Union, cast, overload

import attr
import magnum as mn
import numpy as np
from magnum import Vector3
from numpy import ndarray

try:
    import torch
    from torch import Tensor

    _HAS_TORCH = True
except ImportError:
    _HAS_TORCH = False

import habitat_sim.errors
from habitat_sim.agent.agent import Agent, AgentConfiguration, AgentState
from habitat_sim.bindings import (
    Sensor,
    SensorFactory,
    SensorSpec,
    SensorType,
    cuda_enabled,
)
from habitat_sim.logging import LoggingContext, logger
from habitat_sim.metadata import MetadataMediator
from habitat_sim.nav import GreedyGeodesicFollower, NavMeshSettings
from habitat_sim.physics import (
    ManagedArticulatedObject,
    ManagedBulletArticulatedObject,
    ManagedBulletRigidObject,
    ManagedRigidObject,
)
from habitat_sim.scene import SceneNode
from habitat_sim.sensors.noise_models import SensorNoiseModel, make_sensor_noise_model
from habitat_sim.sim import SimulatorBackend, SimulatorConfiguration
from habitat_sim.utils.common import quat_from_angle_axis

# ------------------------------------------------------------------------
# Types to simplify variables

# bool - if the sensor's corresponding agent collided with something.
#   Query this status from an Dict[str, SensorObservation] with the string "collided"
#   rather than a sensor uuid string.
#   TODO: Seems kind of out of place as a sensor observation, as it
#   doesn't actually refer to a sensor, but rather its agent. May want
#   to refactor agent collisions eventually.
# ndarray - if the observation is from a visual sensor, e.g. 2d array image
# "Tensor" - multi-dimensional matrix if using PyTorch
SensorObservation = Union[bool, ndarray, "Tensor"]

#
SceneObject = Union[
    ManagedRigidObject,
    ManagedBulletRigidObject,
    ManagedArticulatedObject,
    ManagedBulletArticulatedObject,
]
# ------------------------------------------------------------------------


@attr.s(auto_attribs=True, slots=True)
class Configuration:
    r"""Specifies how to configure the simulator.
    :property sim_cfg: The configuration of the backend of the simulator
    :property agents: A list of agent configurations
    :property metadata_mediator: (optional) The metadata mediator to build the simulator from.
    Ties together a backend config, `sim_cfg` and a list of agent
    configurations `agents`.
    """
    sim_cfg: SimulatorConfiguration
    agents: List[AgentConfiguration]
    # An existing Metadata Mediator can also be used to construct a SimulatorBackend
    metadata_mediator: Optional[MetadataMediator] = None


@attr.s(auto_attribs=True)
class Simulator(SimulatorBackend):
    r"""The core class of habitat-sim
    :property config: configuration for the simulator
    The simulator ties together the backend, the agent, controls functions,
    NavMesh collision checking/pathfinding, attribute template management,
    object manipulation, and physics simulation.
    """
    # Simulator variables
    config: Configuration
    _initialized: bool = attr.ib(default=False, init=False)

    # agent variables
    agents: List[Agent] = attr.ib(factory=list, init=False)
    _default_agent_id: int = attr.ib(default=0, init=False)
    _async_draw_agent_ids: Optional[Union[int, List[int]]] = None
    __last_state: Dict[int, AgentState] = attr.ib(factory=dict, init=False)

    # sensor variables
    # ------------------------------------------------------------------------
    # TODO: remove these eventually in favor of sensors that are not
    # necessarily tied to agents
    __sensors: List[Dict[str, Sensor]] = attr.ib(factory=list, init=False)
    __obs_buffers: List[Dict[str, SensorObservation]] = attr.ib(
        factory=list, init=False
    )
    __image_views: List[Dict[str, mn.MutableImageView2D]] = attr.ib(
        factory=list, init=False
    )

    # TODO: use these eventually instead of the above variables
    __sensors_: Dict[str, Sensor] = attr.ib(factory=dict, init=False)
    __obs_buffers_: Dict[str, SensorObservation] = attr.ib(factory=dict, init=False)
    __image_views_: Dict[str, mn.MutableImageView2D] = attr.ib(factory=dict, init=False)
    # ------------------------------------------------------------------------
    __noise_models: Dict[str, SensorNoiseModel] = attr.ib(factory=dict, init=False)

    # physics variables/time step variables
    _num_total_frames: int = attr.ib(default=0, init=False)
    _previous_step_time: float = attr.ib(
        default=0.0, init=False
    )  # track the compute time of each step

    @staticmethod
    def _sanitize_config(config: Configuration) -> None:
        if len(config.agents) == 0:
            raise RuntimeError(
                "Config has not agents specified.  Must specify at least 1 agent"
            )

        config.sim_cfg.create_renderer = any(
            (len(cfg.sensor_specifications) > 0 for cfg in config.agents)
        )
        config.sim_cfg.load_semantic_mesh |= any(
            (
                any(
                    sens_spec.sensor_type == SensorType.SEMANTIC
                    for sens_spec in cfg.sensor_specifications
                )
                for cfg in config.agents
            )
        )

        config.sim_cfg.requires_textures = any(
            (
                any(
                    sens_spec.sensor_type == SensorType.COLOR
                    for sens_spec in cfg.sensor_specifications
                )
                for cfg in config.agents
            )
        )

    def __attrs_post_init__(self) -> None:
        LoggingContext.reinitialize_from_env()
        self._sanitize_config(self.config)
        self.__set_from_config(self.config)

    def close(self, destroy: bool = True) -> None:
        r"""Close the simulator instance.
        :param destroy: Whether or not to force the OpenGL context to be
            destroyed if async rendering was used.  If async rendering wasn't used,
            this has no effect.
        """
        # NB: Python still still call __del__ (and thus)
        # close even if __init__ errors. We don't
        # have anything to close if we aren't initialized so
        # we can just return.
        if not self._initialized:
            return

        if self.renderer is not None:
            self.renderer.acquire_gl_context()

        for sensors in self.__sensors:
            sensors.clear()
            # TODO do I need to delete anything?
        self.__sensors = []

        for obs_buffers_dict in self.__obs_buffers:
            obs_buffers_dict.clear()
            # TODO do I need to delete anything?
        self.__obs_buffers = []

        for image_views_dict in self.__image_views:
            image_views_dict.clear()
            # TODO do I need to delete anything?
        self.__image_views = []

        self.__noise_models.clear()

        for agent in self.agents:
            del agent
        self.agents = []

        self.__last_state.clear()

        super().close(destroy)

    def __enter__(self) -> "Simulator":
        return self

    def __exit__(self, exc_type, exc_val, exc_tb):
        self.close(destroy=True)

    def seed(self, new_seed: int) -> None:
        super().seed(new_seed)
        self.pathfinder.seed(new_seed)

    @overload
    def reset(self, agent_ids: Optional[int] = None) -> Dict[str, SensorObservation]:
        ...

    @overload
    def reset(self, agent_ids: List[int]) -> Dict[int, Dict[str, SensorObservation]]:
        ...

    def reset(
        self, agent_ids: Union[Optional[int], List[int]] = None
    ) -> Union[Dict[str, SensorObservation], Dict[int, Dict[str, SensorObservation]],]:
        super().reset()
        for i in range(len(self.agents)):
            self.reset_agent(i)

        if agent_ids is None:
            agent_ids = [self._default_agent_id]
            return_single = True
        else:
            agent_ids = cast(List[int], agent_ids)
            return_single = False

        per_agent_observations = self.get_sensor_observations(agent_ids=agent_ids)

        if return_single:
            return per_agent_observations[agent_ids[0]]
        return per_agent_observations

    def reset_agent(self, agent_id: int) -> None:
        agent = self.get_agent(agent_id)
        initial_agent_state = agent.initial_state
        if initial_agent_state is None:
            raise RuntimeError("reset called before agent was given an initial state")

        self.initialize_agent(agent_id, initial_agent_state)

    def _config_backend(self, config: Configuration) -> None:
        if not self._initialized:
            super().__init__(config.sim_cfg, config.metadata_mediator)
            self._initialized = True
        else:
            super().reconfigure(config.sim_cfg)

    def _config_agents(self, config: Configuration) -> None:
        self.agents = [
            Agent(self.get_active_scene_graph().get_root_node().create_child(), cfg)
            for cfg in config.agents
        ]

    def _config_pathfinder(self, config: Configuration) -> None:
        scene_basename = osp.basename(config.sim_cfg.scene_id)
        # "mesh.ply" is identified as a replica model, whose navmesh
        # is named as "mesh_semantic.navmesh" and is placed in the
        # subfolder called "habitat" (a level deeper than the "mesh.ply")
        if scene_basename == "mesh.ply":
            scene_dir = osp.dirname(config.sim_cfg.scene_id)
            navmesh_filenname = osp.join(scene_dir, "habitat", "mesh_semantic.navmesh")
        else:
            navmesh_filenname = osp.splitext(config.sim_cfg.scene_id)[0] + ".navmesh"

        if osp.exists(navmesh_filenname) and not self.pathfinder.is_loaded:
            self.pathfinder.load_nav_mesh(navmesh_filenname)
            logger.info(f"Loaded navmesh {navmesh_filenname}")

        # NOTE: this recomputed NavMesh does not include STATIC objects.
        needed_settings = NavMeshSettings()
        default_agent_config = config.agents[config.sim_cfg.default_agent_id]
        needed_settings.agent_radius = default_agent_config.radius
        needed_settings.agent_height = default_agent_config.height
        if (
            # If we loaded a navmesh and we need one with different settings,
            # always try and recompute
            (
                self.pathfinder.is_loaded
                and self.pathfinder.nav_mesh_settings != needed_settings
            )
            # If we didn't load a navmesh, only try to recompute one if we can.
            # This allows for use cases where we just want to view a single
            # object or similar.
            or (
                not self.pathfinder.is_loaded
                and config.sim_cfg.scene_id.lower() != "none"
                and config.sim_cfg.create_renderer
            )
        ):
            logger.info(
                f"Recomputing navmesh for agent's height {default_agent_config.height} and radius"
                f" {default_agent_config.radius}."
            )
            self.recompute_navmesh(self.pathfinder, needed_settings)

        self.pathfinder.seed(config.sim_cfg.random_seed)

        if not self.pathfinder.is_loaded:
            logger.warning(
                "Could not find a navmesh nor could one be computed, "
                "no collision checking will be done"
            )

    def reconfigure(self, config: Configuration) -> None:
        self._sanitize_config(config)

        if self.config != config:
            self.__set_from_config(config)
            self.config = config

    def __set_from_config(self, config: Configuration) -> None:
        self._config_backend(config)
        self._config_agents(config)
        self._config_pathfinder(config)
        self.frustum_culling = config.sim_cfg.frustum_culling

        for i in range(len(self.agents)):
            self.agents[i].controls.move_filter_fn = self.step_filter

        self._default_agent_id = config.sim_cfg.default_agent_id

        self.__noise_models: Dict[str, SensorNoiseModel] = dict()
        self.__sensors: List[Dict[str, Sensor]] = [
            dict() for i in range(len(config.agents))
        ]
        self.__obs_buffers: List[Dict[str, SensorObservation]] = [
            dict() for i in range(len(config.agents))
        ]
        self.__image_views: List[Dict[str, mn.MutableImageView2D]] = [
            dict() for i in range(len(config.agents))
        ]
        self.__last_state = dict()

        for agent_id, agent_cfg in enumerate(config.agents):
            for sensor_spec in agent_cfg.sensor_specifications:
                self._init_sensor(sensor_spec, agent_id)
            self.initialize_agent(agent_id)

    def make_noise_model(self, sensor_spec: SensorSpec) -> SensorNoiseModel:
        noise_model_kwargs = sensor_spec.noise_model_kwargs
        noise_model = make_sensor_noise_model(
            sensor_spec.noise_model,
            {"gpu_device_id": self.gpu_device, **noise_model_kwargs},
        )
        assert noise_model.is_valid_sensor_type(
            sensor_spec.sensor_type
        ), "Noise model '{}' is not valid for sensor '{}'".format(
            sensor_spec.noise_model, sensor_spec.uuid
        )
        return noise_model

    def get_noise_model(self, sensor_spec: SensorSpec) -> SensorNoiseModel:
        if sensor_spec.uuid not in self.__noise_models:
            self.__noise_models[sensor_spec.uuid] = self.make_noise_model(sensor_spec)
        return self.__noise_models.get(sensor_spec.uuid)

    def __verify_sensor_spec(self, sensor_spec: SensorSpec) -> None:
        sensor_type = sensor_spec.sensor_type
        if (
            (
                not self.config.sim_cfg.load_semantic_mesh
                and sensor_type == SensorType.SEMANTIC
            )
            or (
                not self.config.sim_cfg.requires_textures
                and sensor_type == SensorType.COLOR
            )
            or (
                not self.config.sim_cfg.create_renderer
                and sensor_type == SensorType.DEPTH
            )
        ):
            raise ValueError(
                f"""Data for {sensor_type} sensor was not loaded during Simulator init.
                    Cannot dynamically add a {sensor_type} sensor unless one already exists.
                    """
            )

    def __create_sensor(self, sensor_spec: SensorSpec, scene_node: SceneNode) -> None:
        assert scene_node is not None
        sensors_added = SensorFactory.create_sensors(scene_node, [sensor_spec])
        sensor = sensors_added[sensor_spec.uuid]
        self.__sensors_[sensor_spec.uuid] = sensor
        self._init_sensor(sensor_spec)

    @overload
    def add_sensor(self, sensor_spec: SensorSpec) -> None:
        """
        Add global sensor to root node
        """
        ...

    @overload
    def add_sensor(self, sensor_spec: SensorSpec, attach_to: int) -> None:
        """
        Add sensor to scene node associated with the given agent id
        """
        ...

    @overload
    def add_sensor(self, sensor_spec: SensorSpec, attach_to: SceneObject) -> None:
        """
        Add sensor to scene node that a scene object is attached to,
        e.g., a ManagedBulletRigidObject
        """
        ...

    def add_sensor(
        self,
        sensor_spec: SensorSpec,
        attach_to: Union[
            int,
            SceneObject,
        ] = None,
    ) -> None:
        self.__verify_sensor_spec(sensor_spec)

        scene_node: SceneNode = None
        if attach_to is None:
            scene_node = self.get_active_scene_graph().get_root_node()
        elif isinstance(attach_to, int):
            agent_id = attach_to
            agent = self.get_agent(agent_id)
            agent._add_sensor(sensor_spec)
            self._init_sensor(sensor_spec, agent_id)
            return
        elif isinstance(
            attach_to,
            (
                ManagedRigidObject,
                ManagedBulletRigidObject,
                ManagedArticulatedObject,
                ManagedBulletArticulatedObject,
            ),
        ):
            scene_node = attach_to.root_scene_node

        self.__create_sensor(sensor_spec, scene_node)

    @overload
    def _init_sensor(self, sensor_spec: SensorSpec) -> None:
        """
        Init sensor not necessarily attached to any agent nor scene object
        """
        ...

    @overload
    def _init_sensor(self, sensor_spec: SensorSpec, agent_id: int) -> None:
        """
        Init sensor attached to an agent
        """
        ...

    def _init_sensor(self, sensor_spec: SensorSpec, agent_id: int = None) -> None:
        # TODO: temporary method while we refactor sensors
        if agent_id is not None:
            self.__init_agent_sensor(sensor_spec, agent_id)
        else:
            self.__init_independent_sensor(sensor_spec)

    def __init_agent_sensor(self, sensor_spec: SensorSpec, agent_id: int) -> None:
        """ """
        sensor = self.get_agent(agent_id).sensors[sensor_spec.uuid]
        self.__sensors[agent_id][sensor_spec.uuid] = sensor
        if sensor_spec.sensor_type == SensorType.AUDIO:
            return

        if self.renderer is not None:
            self.renderer.bind_render_target(sensor)

        if sensor_spec.gpu2gpu_transfer:
            # TODO: this part may not be right, it was adapted from what was in Simulator.Sensor
            assert cuda_enabled, "Must build habitat sim with cuda for gpu2gpu-transfer"
            assert _HAS_TORCH
            device = torch.device("cuda", self.gpu_device)  # type: ignore[attr-defined]
            # torch.cuda.set_device(device)
            torch.cuda.device(device)

            # create empty "Torch" buffers to store sensor observations
            if sensor_spec.sensor_type == SensorType.SEMANTIC:
                self.__obs_buffers[agent_id][sensor_spec.uuid] = torch.empty(
                    sensor_spec.resolution[0],
                    sensor_spec.resolution[1],
                    dtype=torch.int32,
                    device=device,
                )
            elif sensor_spec.sensor_type == SensorType.DEPTH:
                self.__obs_buffers[agent_id][sensor_spec.uuid] = torch.empty(
                    sensor_spec.resolution[0],
                    sensor_spec.resolution[1],
                    dtype=torch.float32,
                    device=device,
                )
            else:
                self.__obs_buffers[agent_id][sensor_spec.uuid] = torch.empty(
                    sensor_spec.resolution[0],
                    sensor_spec.resolution[1],
                    sensor_spec.channels,  # for R, G, B, A
                    dtype=torch.uint8,
                    device=device,
                )
        else:
            # create empty ndarry to store sensor observations
            # create empty MutableImageView2D to store results of what is in render target
            view_size = sensor.framebuffer_size

            if sensor_spec.sensor_type == SensorType.SEMANTIC:
                self.__obs_buffers[agent_id][sensor_spec.uuid] = np.empty(
                    (sensor_spec.resolution[0], sensor_spec.resolution[1]),
                    dtype=np.uint32,
                )

                obs_buffer = self.__obs_buffers[agent_id].get(sensor_spec.uuid)
                self.__image_views[agent_id][sensor_spec.uuid] = mn.MutableImageView2D(
                    mn.PixelFormat.R32UI, view_size, obs_buffer
                )
            elif sensor_spec.sensor_type == SensorType.DEPTH:
                self.__obs_buffers[agent_id][sensor_spec.uuid] = np.empty(
                    (sensor_spec.resolution[0], sensor_spec.resolution[1]),
                    dtype=np.float32,
                )

                obs_buffer = self.__obs_buffers[agent_id].get(sensor_spec.uuid)
                self.__image_views[agent_id][sensor_spec.uuid] = mn.MutableImageView2D(
                    mn.PixelFormat.R32F,
                    view_size,
                    obs_buffer,
                )
            else:
                self.__obs_buffers[agent_id][sensor_spec.uuid] = np.empty(
                    (
                        sensor_spec.resolution[0],
                        sensor_spec.resolution[1],
                        sensor_spec.channels,  # for R, G, B, A
                    ),
                    dtype=np.uint8,
                )

                obs_buffer = self.__obs_buffers[agent_id].get(sensor_spec.uuid)
                self.__image_views[agent_id][sensor_spec.uuid] = mn.MutableImageView2D(
                    mn.PixelFormat.RGBA8_UNORM,
                    view_size,
                    obs_buffer.reshape(sensor_spec.resolution[0], -1),  # type: ignore[union-attr]
                )

    def __init_independent_sensor(self, sensor_spec: SensorSpec) -> None:
        """ """
        sensor = self.__sensors_.get(sensor_spec.uuid)
        if sensor_spec.sensor_type == SensorType.AUDIO:
            return

        if self.renderer is not None:
            self.renderer.bind_render_target(sensor)

        if sensor_spec.gpu2gpu_transfer:
            # TODO: this part may not be right, it was adapted from what was in Simulator.Sensor
            assert cuda_enabled, "Must build habitat sim with cuda for gpu2gpu-transfer"
            assert _HAS_TORCH
            device = torch.device("cuda", self.gpu_device)  # type: ignore[attr-defined]
            torch.cuda.set_device(device)

            # create empty "Torch" buffers to store sensor observations
            if sensor_spec.sensor_type == SensorType.SEMANTIC:
                self.__obs_buffers_[sensor_spec.uuid] = torch.empty(
                    sensor_spec.resolution[0],
                    sensor_spec.resolution[1],
                    dtype=torch.int32,
                    device=device,
                )
            elif sensor_spec.sensor_type == SensorType.DEPTH:
                self.__obs_buffers_[sensor_spec.uuid] = torch.empty(
                    sensor_spec.resolution[0],
                    sensor_spec.resolution[1],
                    dtype=torch.float32,
                    device=device,
                )
            else:
                self.__obs_buffers_[sensor_spec.uuid] = torch.empty(
                    sensor_spec.resolution[0],
                    sensor_spec.resolution[1],
                    sensor_spec.channels,  # for R, G, B, A
                    dtype=torch.uint8,
                    device=device,
                )
        else:
            # create empty ndarry to store sensor observations
            # create empty MutableImageView2D to store results of what is in render target
            view_size = sensor.framebuffer_size

            if sensor_spec.sensor_type == SensorType.SEMANTIC:
                self.__obs_buffers_[sensor_spec.uuid] = np.empty(
                    (sensor_spec.resolution[0], sensor_spec.resolution[1]),
                    dtype=np.uint32,
                )

                obs_buffer = self.__obs_buffers_.get(sensor_spec.uuid)
                self.__image_views_[sensor_spec.uuid] = mn.MutableImageView2D(
                    mn.PixelFormat.R32UI, view_size, obs_buffer
                )
            elif sensor_spec.sensor_type == SensorType.DEPTH:
                self.__obs_buffers_[sensor_spec.uuid] = np.empty(
                    (sensor_spec.resolution[0], sensor_spec.resolution[1]),
                    dtype=np.float32,
                )

                obs_buffer = self.__obs_buffers_.get(sensor_spec.uuid)
                self.__image_views_[sensor_spec.uuid] = mn.MutableImageView2D(
                    mn.PixelFormat.R32F,
                    view_size,
                    obs_buffer,
                )
            else:  # sensor_spec.sensor_type == SensorType.COLOR:
                self.__obs_buffers_[sensor_spec.uuid] = np.empty(
                    (
                        sensor_spec.resolution[0],
                        sensor_spec.resolution[1],
                        sensor_spec.channels,  # for R, G, B, A
                    ),
                    dtype=np.uint8,
                )

                obs_buffer = self.__obs_buffers_.get(sensor_spec.uuid)
                self.__image_views_[sensor_spec.uuid] = mn.MutableImageView2D(
                    mn.PixelFormat.RGBA8_UNORM,
                    view_size,
                    obs_buffer.reshape(sensor_spec.resolution[0], -1),  # type: ignore[union-attr]
                )

    def get_sensor(self, sensor_uuid, agent_id: Optional[int] = None) -> Sensor:
        if agent_id is not None:
            return self.__sensors[agent_id].get(sensor_uuid)
        else:
            # TODO: use this eventually, so that sensors are independent of agents
            return self.__sensors_.get(sensor_uuid)

    def get_subtree_sensors(self, scene_node: SceneNode) -> Dict[str, Sensor]:
        assert scene_node is not None
        return scene_node.subtree_sensors

    def get_agent(self, agent_id: int) -> Agent:
        return self.agents[agent_id]

    def initialize_agent(
        self, agent_id: int, initial_state: Optional[AgentState] = None
    ) -> Agent:
        agent = self.get_agent(agent_id=agent_id)
        if initial_state is None:
            initial_state = AgentState()
            if self.pathfinder.is_loaded:
                initial_state.position = self.pathfinder.get_random_navigable_point()
                initial_state.rotation = quat_from_angle_axis(
                    self.random.uniform_float(0, 2.0 * np.pi), np.array([0, 1, 0])
                )

        agent.set_state(initial_state, is_initial=True)
        self.__last_state[agent_id] = agent.state
        return agent

    def start_async_render(self, agent_ids: Union[int, List[int]] = 0):
        if self._async_draw_agent_ids is not None:
            raise RuntimeError(
                "start_async_render_and_step_physics was already called.  "
                "Call get_sensor_observations_async_finish before calling this again.  "
                "Use step_physics to step physics additional times."
            )

        self._async_draw_agent_ids = agent_ids
        if isinstance(agent_ids, int):
            agent_ids = [agent_ids]

        for agent_id in agent_ids:
            for sensor in self.__sensors[agent_id].values():
                self._draw_observation_async(sensor, agent_id)

        self.renderer.start_draw_jobs()

    def start_async_render_and_step_physics(
        self, dt: float, agent_ids: Union[int, List[int]] = 0
    ):
        self.start_async_render(agent_ids)
        self.step_physics(dt)

    def get_sensor_observations_async_finish(
        self,
    ) -> Union[Dict[str, SensorObservation], Dict[int, Dict[str, SensorObservation]],]:
        if self._async_draw_agent_ids is None:
            raise RuntimeError(
                "get_sensor_observations_async_finish was called before calling start_async_render_and_step_physics."
            )

        agent_ids = self._async_draw_agent_ids
        self._async_draw_agent_ids = None
        if isinstance(agent_ids, int):
            agent_ids = [agent_ids]
            return_single = True
        else:
            return_single = False

        self.renderer.wait_draw_jobs()
        # As backport. All Dicts are ordered in Python >= 3.7
        per_agent_observations: Dict[int, Dict[str, SensorObservation]] = OrderedDict()
        for agent_id in agent_ids:
            agent_observations: Dict[str, SensorObservation] = {}
            for sensor_uuid, sensor in self.__sensors[agent_id].items():
                agent_observations[sensor_uuid] = self._get_observation_async(sensor)
            per_agent_observations[agent_id] = agent_observations

        if return_single:
            return next(iter(per_agent_observations.values()))
        return per_agent_observations

    @overload
    def get_sensor_observations(
        self, agent_ids: int = 0
    ) -> Dict[str, SensorObservation]:
        ...

    @overload
    def get_sensor_observations(
        self, agent_ids: List[int]
    ) -> Dict[int, Dict[str, SensorObservation]]:
        ...

    def get_sensor_observations(
        self, agent_ids: Union[int, List[int]] = 0
    ) -> Union[Dict[str, SensorObservation], Dict[int, Dict[str, SensorObservation]],]:

        if isinstance(agent_ids, int):
            agent_ids = [agent_ids]
            return_single = True
        else:
            return_single = False

        # draw observation to render target
        for agent_id in agent_ids:
            agent_sensor_dict = self.__sensors[agent_id]
            for sensor in agent_sensor_dict.values():
                self.draw_observation(sensor)

        # As backport. All Dicts are ordered in Python >= 3.7
        per_agent_observations: Dict[int, Dict[str, SensorObservation]] = OrderedDict()
        for agent_id in agent_ids:
            # dict comprehension to get observation from each sensor
            per_agent_observations[agent_id] = {
                uuid: self.get_observation(sensor, agent_id)
                for (uuid, sensor) in self.__sensors[agent_id].items()
            }

        # either return one agent's observations if "agent_ids" is just an int,
        # or all agents' observations if it is a list of ints
        if return_single:
            return next(iter(per_agent_observations.values()))
        return per_agent_observations

    @property
    def _default_agent(self) -> Agent:
        # TODO Deprecate and remove
        return self.get_agent(agent_id=self._default_agent_id)

    @property
    def _last_state(self) -> AgentState:
        # TODO Deprecate and remove
        return self.__last_state[self._default_agent_id]

    @_last_state.setter
    def _last_state(self, state: AgentState) -> None:
        # TODO Deprecate and remove
        self.__last_state[self._default_agent_id] = state

    @property
    def _sensors(self) -> Dict[str, Sensor]:
        # TODO eventually be able to return all sensors regardless of
        # whether or not it is attached to an agent
        return self.__sensors[self._default_agent_id]

    def last_state(self, agent_id: Optional[int] = None) -> AgentState:
        if agent_id is None:
            agent_id = self._default_agent_id
        return self.__last_state[agent_id]

    @overload
    def step(
        self, action: Union[str, int], dt: float = 1.0 / 60.0
    ) -> Dict[str, SensorObservation]:
        ...

    @overload
    def step(
        self, action: MutableMapping_T[int, Union[str, int]], dt: float = 1.0 / 60.0
    ) -> Dict[int, Dict[str, SensorObservation]]:
        ...

    def step(
        self,
        action: Union[str, int, MutableMapping_T[int, Union[str, int]]],
        dt: float = 1.0 / 60.0,
    ) -> Union[Dict[str, SensorObservation], Dict[int, Dict[str, SensorObservation]],]:
        self._num_total_frames += 1
        if isinstance(action, MutableMapping):
            return_single = False
        else:
            action = cast(Dict[int, Union[str, int]], {self._default_agent_id: action})
            return_single = True
        collided_dict: Dict[int, bool] = {}
        for agent_id, agent_act in action.items():
            agent = self.get_agent(agent_id)
            collided_dict[agent_id] = agent.act(agent_act)
            self.__last_state[agent_id] = agent.get_state()

        # step physics by dt
        step_start_Time = time.time()
        super().step_world(dt)
        self._previous_step_time = time.time() - step_start_Time

        per_agent_observations = self.get_sensor_observations(list(action.keys()))
        for agent_id, agent_observation in per_agent_observations.items():
            agent_observation["collided"] = collided_dict[agent_id]
        if return_single:
            # TODO allow user to specify which agent observations to return
            return per_agent_observations[self._default_agent_id]
        return per_agent_observations

    def make_greedy_follower(
        self,
        agent_id: Optional[int] = None,
        goal_radius: float = None,
        *,
        stop_key: Optional[Any] = None,
        forward_key: Optional[Any] = None,
        left_key: Optional[Any] = None,
        right_key: Optional[Any] = None,
        fix_thrashing: bool = True,
        thrashing_threshold: int = 16,
    ):
        if agent_id is None:
            agent_id = self._default_agent_id
        return GreedyGeodesicFollower(
            self.pathfinder,
            self.get_agent(agent_id),
            goal_radius,
            stop_key=stop_key,
            forward_key=forward_key,
            left_key=left_key,
            right_key=right_key,
            fix_thrashing=fix_thrashing,
            thrashing_threshold=thrashing_threshold,
        )

    def step_filter(self, start_pos: Vector3, end_pos: Vector3) -> Vector3:
        r"""Computes a valid navigable end point given a target translation on the NavMesh.
        Uses the configured sliding flag.
        :param start_pos: The valid initial position of a translation.
        :param end_pos: The target end position of a translation.
        """
        if self.pathfinder.is_loaded:
            if self.config.sim_cfg.allow_sliding:
                end_pos = self.pathfinder.try_step(start_pos, end_pos)
            else:
                end_pos = self.pathfinder.try_step_no_sliding(start_pos, end_pos)

        return end_pos

    def __del__(self) -> None:
        self.close(destroy=True)

    def step_physics(self, dt: float, scene_id: int = 0) -> None:
        self.step_world(dt)

    def get_observation(
        self,
        sensor: Sensor,
        agent_id: Optional[int] = 0,
    ) -> SensorObservation:
        sensor_spec = sensor.specification()
        if sensor_spec.sensor_type == SensorType.AUDIO:
            return self._get_audio_observation(sensor, agent_id)

        assert self.renderer is not None
        tgt = sensor.render_target

        obs_buffer = self.__obs_buffers[agent_id].get(sensor_spec.uuid)
        if sensor_spec.gpu2gpu_transfer:
            with torch.cuda.device(self.gpu_device):  # type: ignore[attr-defined, union-attr]

                # write what is in render target into a "Tensor" buffer
                buffer_data = obs_buffer.data_ptr()  # type: ignore[attr-defined, union-attr]
                if sensor_spec.sensor_type == SensorType.SEMANTIC:
                    tgt.read_frame_object_id_gpu(buffer_data)

                elif sensor_spec.sensor_type == SensorType.DEPTH:
                    tgt.read_frame_depth_gpu(buffer_data)

                elif sensor_spec.sensor_type == SensorType.COLOR:
                    tgt.read_frame_rgba_gpu(buffer_data)

                # flip "Tensor" buffer vertically (axis = 0)
                observation = obs_buffer.flip(0)  # type: ignore[union-attr]
        else:
            # write what is in render target into a mn.MutableImageView2D
            if sensor_spec.sensor_type == SensorType.SEMANTIC:
                tgt.read_frame_object_id(
                    self.__image_views[agent_id].get(sensor_spec.uuid)
                )
            elif sensor_spec.sensor_type == SensorType.DEPTH:
                tgt.read_frame_depth(self.__image_views[agent_id].get(sensor_spec.uuid))
            elif sensor_spec.sensor_type == SensorType.COLOR:
                tgt.read_frame_rgba(self.__image_views[agent_id].get(sensor_spec.uuid))
            # flip ndarray buffer vertically (axis = 0)
            observation = np.flip(obs_buffer, axis=0)

        noise_model = self.get_noise_model(sensor_spec)
        return noise_model(observation)

    def _get_observation_async(
        self,
        sensor: Sensor,
        agent_id: Optional[int] = 0,  # TODO change default to None eventually
    ) -> SensorObservation:

        sensor_spec = sensor.specification()
        if sensor_spec.sensor_type == SensorType.AUDIO:
            return self._get_audio_observation(sensor, agent_id)

        obs_buffer = self.__obs_buffers[agent_id].get(sensor_spec.uuid)

        if sensor_spec.gpu2gpu_transfer:
            # flip "Torch" buffer vertically (axis = 0)
            observation = obs_buffer.flip(0)  # type: ignore[union-attr]
        else:
            # flip ndarray buffer vertically (axis = 0)
            observation = np.flip(obs_buffer, axis=0)

        noise_model = self.get_noise_model(sensor_spec)
        return noise_model(observation)

    def _get_audio_observation(
        self,
        audio_sensor: Sensor,
        agent_id: Optional[int] = 0,  # TODO, change to None eventually
    ) -> SensorObservation:

        assert audio_sensor.specification().sensor_type == SensorType.AUDIO

        # tell the audio sensor about the agent location (if any)
        agent = self.get_agent(agent_id)
        if agent is not None:
            rot = agent.state.rotation
        else:
            # no rotation
            rot = quat_from_angle_axis(0, np.array([1, 0, 0]))

        audio_sensor.setAudioListenerTransform(
            audio_sensor.object.absolute_translation,  # set the listener position
            np.array([rot.w, rot.x, rot.y, rot.z]),  # set the listener orientation
        )

        # run the simulation
        audio_sensor.runSimulation(self)
        observation = audio_sensor.getIR()
        return observation

    def draw_observation(self, sensor: Sensor) -> None:
        if sensor.specification().sensor_type == SensorType.AUDIO:
            # do nothing in draw observation, get_observation will be called after this
            # run the simulation there
            return
<<<<<<< HEAD
        else:
            assert self.renderer is not None
            # see if the sensor is attached to a scene graph, otherwise it is invalid,
            # and cannot make any observation
            if sensor.object is None:
                raise habitat_sim.errors.InvalidAttachedObject(
                    "Sensor observation requested but sensor is invalid.\
                    (has it been detached from a scene node?)"
                )
            self.renderer.draw(sensor, self)
=======

        assert self._sim.renderer is not None
        # see if the sensor is attached to a scene graph, otherwise it is invalid,
        # and cannot make any observation
        if not self._sensor_object.object:
            raise habitat_sim.errors.InvalidAttachedObject(
                "Sensor observation requested but sensor is invalid.\
                    (has it been detached from a scene node?)"
            )
        self._sim.renderer.draw(self._sensor_object, self._sim)
>>>>>>> 7ab0cf2f

    def _draw_observation_async(
        self,
        sensor: Sensor,
        agent_id: Optional[int] = 0,  # TODO change this to None eventually
    ) -> None:
        sensor_spec = sensor.specification()
        if sensor_spec.sensor_type == SensorType.AUDIO:
            # do nothing in draw observation, get_observation will be called after this
            # run the simulation there
            return
<<<<<<< HEAD
        else:
            assert self.renderer is not None
            if (
                sensor_spec.sensor_type == SensorType.SEMANTIC
                and self.get_active_scene_graph()
                is not self.get_active_semantic_scene_graph()
            ):
                raise RuntimeError(
                    "Async drawing doesn't support semantic rendering when there are multiple scene graphs"
                )
            # TODO: sync this path with renderer changes as above (render from sensor object)

            # see if the sensor is attached to a scene graph, otherwise it is invalid,
            # and cannot make any observation
            if sensor.object is None:
                raise habitat_sim.errors.InvalidAttachedObject(
                    "Sensor observation requested but sensor is invalid.\
                    (has it been detached from a scene node?)"
                )

            # get the correct scene graph based on application
            if sensor_spec.sensor_type == SensorType.SEMANTIC:
                if self.semantic_scene is None:
                    raise RuntimeError(
                        "SemanticSensor observation requested but no SemanticScene is loaded"
                    )
                scene = self.get_active_semantic_scene_graph()
            elif sensor_spec.sensor_type == SensorType.DEPTH:
                scene = self.get_active_scene_graph()
            else:
                scene = self.get_active_scene_graph()
=======

        assert self._sim.renderer is not None
        if (
            self._spec.sensor_type == SensorType.SEMANTIC
            and self._sim.get_active_scene_graph()
            is not self._sim.get_active_semantic_scene_graph()
        ):
            raise RuntimeError(
                "Async drawing doesn't support semantic rendering when there are multiple scene graphs"
            )
        # TODO: sync this path with renderer changes as above (render from sensor object)

        # see if the sensor is attached to a scene graph, otherwise it is invalid,
        # and cannot make any observation
        if not self._sensor_object.object:
            raise habitat_sim.errors.InvalidAttachedObject(
                "Sensor observation requested but sensor is invalid.\
                (has it been detached from a scene node?)"
            )

        # get the correct scene graph based on application
        if self._spec.sensor_type == SensorType.SEMANTIC:
            if self._sim.semantic_scene is None:
                raise RuntimeError(
                    "SemanticSensor observation requested but no SemanticScene is loaded"
                )
            scene = self._sim.get_active_semantic_scene_graph()
        else:  # SensorType is DEPTH or any other type
            scene = self._sim.get_active_scene_graph()

        # now, connect the agent to the root node of the current scene graph

        # sanity check is not needed on agent:
        # because if a sensor is attached to a scene graph,
        # it implies the agent is attached to the same scene graph
        # (it assumes backend simulator will guarantee it.)

        agent_node = self._agent.scene_node
        agent_node.parent = scene.get_root_node()

        # get the correct scene graph based on application
        if self._spec.sensor_type == SensorType.SEMANTIC:
            scene = self._sim.get_active_semantic_scene_graph()
        else:  # SensorType is DEPTH or any other type
            scene = self._sim.get_active_scene_graph()
>>>>>>> 7ab0cf2f

        render_flags = habitat_sim.gfx.Camera.Flags.NONE

<<<<<<< HEAD
            if self.frustum_culling:
                render_flags |= habitat_sim.gfx.Camera.Flags.FRUSTUM_CULLING

            image_view = self.__image_views[agent_id].get(sensor_spec.uuid)
            self.renderer.enqueue_async_draw_job(
                sensor, scene, image_view, render_flags
            )
=======
        if self._sim.frustum_culling:
            render_flags |= habitat_sim.gfx.Camera.Flags.FRUSTUM_CULLING

        self._sim.renderer.enqueue_async_draw_job(
            self._sensor_object, scene, self.view, render_flags
        )

    def get_observation(self) -> Union[ndarray, "Tensor"]:
        if self._spec.sensor_type == SensorType.AUDIO:
            return self._get_audio_observation()

        assert self._sim.renderer is not None
        tgt = self._sensor_object.render_target

        if self._spec.gpu2gpu_transfer:
            with torch.cuda.device(self._buffer.device):  # type: ignore[attr-defined, union-attr]
                if self._spec.sensor_type == SensorType.SEMANTIC:
                    tgt.read_frame_object_id_gpu(self._buffer.data_ptr())  # type: ignore[attr-defined, union-attr]
                elif self._spec.sensor_type == SensorType.DEPTH:
                    tgt.read_frame_depth_gpu(self._buffer.data_ptr())  # type: ignore[attr-defined, union-attr]
                else:
                    tgt.read_frame_rgba_gpu(self._buffer.data_ptr())  # type: ignore[attr-defined, union-attr]

                obs = self._buffer.flip(0)  # type: ignore[union-attr]
        else:
            if self._spec.sensor_type == SensorType.SEMANTIC:
                tgt.read_frame_object_id(self.view)
            elif self._spec.sensor_type == SensorType.DEPTH:
                tgt.read_frame_depth(self.view)
            else:
                tgt.read_frame_rgba(self.view)

            obs = np.flip(self._buffer, axis=0)

        return self._noise_model(obs)

    def _get_observation_async(self) -> Union[ndarray, "Tensor"]:
        if self._spec.sensor_type == SensorType.AUDIO:
            return self._get_audio_observation()

        if self._spec.gpu2gpu_transfer:
            obs = self._buffer.flip(0)  # type: ignore[union-attr]
        else:
            obs = np.flip(self._buffer, axis=0)

        return self._noise_model(obs)

    def _get_audio_observation(self) -> Union[ndarray, "Tensor"]:
        assert self._spec.sensor_type == SensorType.AUDIO
        audio_sensor = self._agent._sensors["audio_sensor"]
        # tell the audio sensor about the agent location
        rot = self._agent.state.rotation

        audio_sensor.setAudioListenerTransform(
            audio_sensor.node.absolute_translation,  # set the listener position
            np.array([rot.w, rot.x, rot.y, rot.z]),  # set the listener orientation
        )

        # run the simulation
        audio_sensor.runSimulation(self._sim)
        obs = audio_sensor.getIR()
        return obs

    def close(self) -> None:
        self._sim = None
        self._agent = None
        self._sensor_object = None
>>>>>>> 7ab0cf2f
<|MERGE_RESOLUTION|>--- conflicted
+++ resolved
@@ -978,29 +978,16 @@
             # do nothing in draw observation, get_observation will be called after this
             # run the simulation there
             return
-<<<<<<< HEAD
         else:
             assert self.renderer is not None
             # see if the sensor is attached to a scene graph, otherwise it is invalid,
             # and cannot make any observation
-            if sensor.object is None:
+            if sensor.node is None:
                 raise habitat_sim.errors.InvalidAttachedObject(
                     "Sensor observation requested but sensor is invalid.\
                     (has it been detached from a scene node?)"
                 )
             self.renderer.draw(sensor, self)
-=======
-
-        assert self._sim.renderer is not None
-        # see if the sensor is attached to a scene graph, otherwise it is invalid,
-        # and cannot make any observation
-        if not self._sensor_object.object:
-            raise habitat_sim.errors.InvalidAttachedObject(
-                "Sensor observation requested but sensor is invalid.\
-                    (has it been detached from a scene node?)"
-            )
-        self._sim.renderer.draw(self._sensor_object, self._sim)
->>>>>>> 7ab0cf2f
 
     def _draw_observation_async(
         self,
@@ -1012,7 +999,6 @@
             # do nothing in draw observation, get_observation will be called after this
             # run the simulation there
             return
-<<<<<<< HEAD
         else:
             assert self.renderer is not None
             if (
@@ -1027,7 +1013,7 @@
 
             # see if the sensor is attached to a scene graph, otherwise it is invalid,
             # and cannot make any observation
-            if sensor.object is None:
+            if sensor.node is None:
                 raise habitat_sim.errors.InvalidAttachedObject(
                     "Sensor observation requested but sensor is invalid.\
                     (has it been detached from a scene node?)"
@@ -1044,130 +1030,13 @@
                 scene = self.get_active_scene_graph()
             else:
                 scene = self.get_active_scene_graph()
-=======
-
-        assert self._sim.renderer is not None
-        if (
-            self._spec.sensor_type == SensorType.SEMANTIC
-            and self._sim.get_active_scene_graph()
-            is not self._sim.get_active_semantic_scene_graph()
-        ):
-            raise RuntimeError(
-                "Async drawing doesn't support semantic rendering when there are multiple scene graphs"
-            )
-        # TODO: sync this path with renderer changes as above (render from sensor object)
-
-        # see if the sensor is attached to a scene graph, otherwise it is invalid,
-        # and cannot make any observation
-        if not self._sensor_object.object:
-            raise habitat_sim.errors.InvalidAttachedObject(
-                "Sensor observation requested but sensor is invalid.\
-                (has it been detached from a scene node?)"
-            )
-
-        # get the correct scene graph based on application
-        if self._spec.sensor_type == SensorType.SEMANTIC:
-            if self._sim.semantic_scene is None:
-                raise RuntimeError(
-                    "SemanticSensor observation requested but no SemanticScene is loaded"
-                )
-            scene = self._sim.get_active_semantic_scene_graph()
-        else:  # SensorType is DEPTH or any other type
-            scene = self._sim.get_active_scene_graph()
-
-        # now, connect the agent to the root node of the current scene graph
-
-        # sanity check is not needed on agent:
-        # because if a sensor is attached to a scene graph,
-        # it implies the agent is attached to the same scene graph
-        # (it assumes backend simulator will guarantee it.)
-
-        agent_node = self._agent.scene_node
-        agent_node.parent = scene.get_root_node()
-
-        # get the correct scene graph based on application
-        if self._spec.sensor_type == SensorType.SEMANTIC:
-            scene = self._sim.get_active_semantic_scene_graph()
-        else:  # SensorType is DEPTH or any other type
-            scene = self._sim.get_active_scene_graph()
->>>>>>> 7ab0cf2f
-
-        render_flags = habitat_sim.gfx.Camera.Flags.NONE
-
-<<<<<<< HEAD
+
+            render_flags = habitat_sim.gfx.Camera.Flags.NONE
+
             if self.frustum_culling:
                 render_flags |= habitat_sim.gfx.Camera.Flags.FRUSTUM_CULLING
 
             image_view = self.__image_views[agent_id].get(sensor_spec.uuid)
             self.renderer.enqueue_async_draw_job(
                 sensor, scene, image_view, render_flags
-            )
-=======
-        if self._sim.frustum_culling:
-            render_flags |= habitat_sim.gfx.Camera.Flags.FRUSTUM_CULLING
-
-        self._sim.renderer.enqueue_async_draw_job(
-            self._sensor_object, scene, self.view, render_flags
-        )
-
-    def get_observation(self) -> Union[ndarray, "Tensor"]:
-        if self._spec.sensor_type == SensorType.AUDIO:
-            return self._get_audio_observation()
-
-        assert self._sim.renderer is not None
-        tgt = self._sensor_object.render_target
-
-        if self._spec.gpu2gpu_transfer:
-            with torch.cuda.device(self._buffer.device):  # type: ignore[attr-defined, union-attr]
-                if self._spec.sensor_type == SensorType.SEMANTIC:
-                    tgt.read_frame_object_id_gpu(self._buffer.data_ptr())  # type: ignore[attr-defined, union-attr]
-                elif self._spec.sensor_type == SensorType.DEPTH:
-                    tgt.read_frame_depth_gpu(self._buffer.data_ptr())  # type: ignore[attr-defined, union-attr]
-                else:
-                    tgt.read_frame_rgba_gpu(self._buffer.data_ptr())  # type: ignore[attr-defined, union-attr]
-
-                obs = self._buffer.flip(0)  # type: ignore[union-attr]
-        else:
-            if self._spec.sensor_type == SensorType.SEMANTIC:
-                tgt.read_frame_object_id(self.view)
-            elif self._spec.sensor_type == SensorType.DEPTH:
-                tgt.read_frame_depth(self.view)
-            else:
-                tgt.read_frame_rgba(self.view)
-
-            obs = np.flip(self._buffer, axis=0)
-
-        return self._noise_model(obs)
-
-    def _get_observation_async(self) -> Union[ndarray, "Tensor"]:
-        if self._spec.sensor_type == SensorType.AUDIO:
-            return self._get_audio_observation()
-
-        if self._spec.gpu2gpu_transfer:
-            obs = self._buffer.flip(0)  # type: ignore[union-attr]
-        else:
-            obs = np.flip(self._buffer, axis=0)
-
-        return self._noise_model(obs)
-
-    def _get_audio_observation(self) -> Union[ndarray, "Tensor"]:
-        assert self._spec.sensor_type == SensorType.AUDIO
-        audio_sensor = self._agent._sensors["audio_sensor"]
-        # tell the audio sensor about the agent location
-        rot = self._agent.state.rotation
-
-        audio_sensor.setAudioListenerTransform(
-            audio_sensor.node.absolute_translation,  # set the listener position
-            np.array([rot.w, rot.x, rot.y, rot.z]),  # set the listener orientation
-        )
-
-        # run the simulation
-        audio_sensor.runSimulation(self._sim)
-        obs = audio_sensor.getIR()
-        return obs
-
-    def close(self) -> None:
-        self._sim = None
-        self._agent = None
-        self._sensor_object = None
->>>>>>> 7ab0cf2f
+            )