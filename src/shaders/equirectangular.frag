--- conflicted
+++ resolved
@@ -37,13 +37,8 @@
   const float PI = 3.1415926535897932384626433832795;
   float phi = gl_FragCoord.x * 2.0 * PI / float(ViewportWidth);
   float theta = gl_FragCoord.y * PI / float(ViewportHeight);
-<<<<<<< HEAD
-  m.x = sin(phi) * sin(theta) * -1.0;
-  m.y = cos(theta) * -1.0;
-=======
   m.x = -sin(phi) * sin(theta);
   m.y = -cos(theta);
->>>>>>> cdae81c7
   m.z = cos(phi) * sin(theta);
 
 #if defined(COLOR_TEXTURE)
