# Copyright (c) Facebook, Inc. and its affiliates.
# This source code is licensed under the MIT license found in the
# LICENSE file in the root directory of this source tree.

set(DEPS_DIR "${CMAKE_CURRENT_LIST_DIR}/../deps")
set(CMAKE_MODULE_PATH ${CMAKE_MODULE_PATH} "${CMAKE_CURRENT_LIST_DIR}")

# Find Corrade first so we can use CORRADE_TARGET_*
if(NOT USE_SYSTEM_MAGNUM)
  # These are enabled by default but we don't need them right now -- disabling
  # for slightly faster builds. If you need any of these, simply delete a line.
  set(WITH_INTERCONNECT OFF CACHE BOOL "" FORCE)
  add_subdirectory("${DEPS_DIR}/corrade")
endif()
find_package(Corrade REQUIRED Utility)

# OpenMP
find_package(OpenMP)
# We don't find_package(OpenGL REQUIRED) here, but let Magnum do that instead
# as it sets up various things related to GLVND.

include_directories("deps")

# Eigen. Use a system package, if preferred.
if(USE_SYSTEM_EIGEN)
  find_package(Eigen3 REQUIRED)
  include_directories(SYSTEM ${EIGEN3_INCLUDE_DIR})
else()
  include_directories(SYSTEM "${DEPS_DIR}/eigen")
  set(EIGEN3_INCLUDE_DIR "${DEPS_DIR}/eigen")
  set(CMAKE_MODULE_PATH ${CMAKE_MODULE_PATH} "${DEPS_DIR}/eigen/cmake")
endif()

if(NOT IMGUI_DIR)
  set(IMGUI_DIR "${DEPS_DIR}/imgui")
endif()

# sophus
include_directories(SYSTEM "${DEPS_DIR}/Sophus")

# glog. NOTE: emscripten does not support 32-bit targets, which glog requires.
# Therefore we do not build glog and use a custom shim instead to emulate glog
if(CORRADE_TARGET_EMSCRIPTEN)
  add_library(glog INTERFACE)
else()
  # We don't want glog tests to be run as part of our build. The BUILD_TESTING
  # variable is set by include(CTest) as an option(). In CMake 3.13+ it should
  # be enough to do just set(BUILD_TESTING OFF) to avoid the option()
  # overriding it, but https://cmake.org/cmake/help/latest/policy/CMP0077.html.
  option(BUILD_TESTING "" OFF)
  # glog has gflags as an optional dependency, which we don't supply. In some
  # cases it'll result in system libs being picked up, leading to errors like
  # described in https://github.com/facebookresearch/habitat-sim/issues/205 or
  # https://github.com/facebookresearch/habitat-sim/issues/179. We don't need
  # anything from gflags, so just disable them completely.
  set(WITH_GFLAGS OFF CACHE BOOL "" FORCE)
  add_subdirectory("${DEPS_DIR}/glog")
endif()

# RapidJSON. Use a system package, if preferred.
if(USE_SYSTEM_RAPIDJSON)
  find_package(RapidJSON CONFIG REQUIRED)
  include_directories(SYSTEM ${RapidJSON_INCLUDE_DIR})
else()
  include_directories(SYSTEM "${DEPS_DIR}/rapidjson/include")
endif()

# Why all the weird options in the set() calls below?
# See https://stackoverflow.com/questions/3766740/overriding-a-default-option-value-in-cmake-from-a-parent-cmakelists-txt

if(BUILD_ASSIMP_SUPPORT)
  # Assimp. Use a system package, if preferred.
  if(NOT USE_SYSTEM_ASSIMP)
    set(ASSIMP_BUILD_ASSIMP_TOOLS OFF CACHE BOOL "ASSIMP_BUILD_ASSIMP_TOOLS" FORCE)
    set(ASSIMP_BUILD_TESTS OFF CACHE BOOL "ASSIMP_BUILD_TESTS" FORCE)
    set(BUILD_SHARED_LIBS OFF CACHE BOOL "ASSIMP_BUILD_TESTS" FORCE)
    # The following is important to avoid Assimp appending `d` to all our
    # binaries. Works only with Assimp >= 5.0.0, and after 5.0.1 this option is
    # prefixed with ASSIMP_, so better set both variants to future-proof this.
    set(INJECT_DEBUG_POSTFIX OFF CACHE BOOL "" FORCE)
    set(ASSIMP_INJECT_DEBUG_POSTFIX OFF CACHE BOOL "" FORCE)
    add_subdirectory("${DEPS_DIR}/assimp")

    # Help FindAssimp locate everything
    set(ASSIMP_INCLUDE_DIR "${DEPS_DIR}/assimp/include" CACHE STRING "" FORCE)
    set(ASSIMP_LIBRARY_DEBUG assimp CACHE STRING "" FORCE)
    set(ASSIMP_LIBRARY_RELEASE assimp CACHE STRING "" FORCE)
    add_library(Assimp::Assimp ALIAS assimp)
  endif()
  find_package(Assimp REQUIRED)
endif()

<<<<<<< HEAD
# v-hacd (temporary; get master version of this later (once VHACD_Integration has been pushed))
set(NO_OPENCL ON CACHE BOOL "NO_OPENCL" FORCE)
set(NO_OPENMP ON CACHE BOOL "NO_OPENMP" FORCE)
# adding /src/VHACD_Lib instead of /src since /src contains unneccesary test files
add_subdirectory("${DEPS_DIR}/v-hacd/src/VHACD_Lib")
=======
# v-hacd
if(BUILD_WITH_VHACD)
  set(NO_OPENCL ON CACHE BOOL "NO_OPENCL" FORCE)
  set(NO_OPENMP ON CACHE BOOL "NO_OPENMP" FORCE)
  # adding /src/VHACD_Lib instead of /src since /src contains unneccesary test files
  add_subdirectory("${DEPS_DIR}/v-hacd/src/VHACD_Lib")
endif()
>>>>>>> 08f5dcae

# recast
set(RECASTNAVIGATION_DEMO OFF CACHE BOOL "RECASTNAVIGATION_DEMO" FORCE)
set(RECASTNAVIGATION_TESTS OFF CACHE BOOL "RECASTNAVIGATION_TESTS" FORCE)
set(RECASTNAVIGATION_EXAMPLES OFF CACHE BOOL "RECASTNAVIGATION_EXAMPLES" FORCE)
set(RECASTNAVIGATION_STATIC ON CACHE BOOL "RECASTNAVIGATION_STATIC" FORCE)
add_subdirectory("${DEPS_DIR}/recastnavigation/Recast")
add_subdirectory("${DEPS_DIR}/recastnavigation/Detour")
# Needed so that Detour doesn't hide the implementation of the method on dtQueryFilter
target_compile_definitions(Detour PUBLIC DT_VIRTUAL_QUERYFILTER)

if(BUILD_PYTHON_BINDINGS)
  # Before calling find_package(PythonInterp) search for python executable not
  # in the default paths to pick up activated virtualenv/conda python
  find_program(
    PYTHON_EXECUTABLE
    # macOS still defaults to `python` being Python 2, so look for `python3`
    # first
    NAMES python3 python
    PATHS ENV PATH # look in the PATH environment variable
    NO_DEFAULT_PATH # do not look anywhere else...
  )

  # Let the Find module do proper version checks on what we found (it uses the
  # same PYTHON_EXECUTABLE variable, will pick it up from the cache)
  find_package(PythonInterp 3.6 REQUIRED)

  message(STATUS "Bindings being generated for python at ${PYTHON_EXECUTABLE}")

  # Pybind11. Use a system package, if preferred. This needs to be before Magnum
  # so the bindings can properly detect pybind11 added as a subproject.
  if(USE_SYSTEM_PYBIND11)
    find_package(pybind11 REQUIRED)
  else()
    add_subdirectory("${DEPS_DIR}/pybind11")
  endif()
endif()

if(BUILD_WITH_BULLET AND NOT USE_SYSTEM_BULLET)
  # The below block except for the visiblity patch verbatim copied from
  # https://doc.magnum.graphics/magnum/namespaceMagnum_1_1BulletIntegration.html

  # Disable Bullet tests and demos
  set(BUILD_UNIT_TESTS OFF CACHE BOOL "" FORCE)
  set(BUILD_BULLET2_DEMOS OFF CACHE BOOL "" FORCE)
  set(BUILD_CPU_DEMOS OFF CACHE BOOL "" FORCE)
  set(BUILD_OPENGL3_DEMOS OFF CACHE BOOL "" FORCE)
  # While not needed for Magnum, you might actually want some of those
  set(BUILD_ENET OFF CACHE BOOL "" FORCE)
  set(BUILD_CLSOCKET OFF CACHE BOOL "" FORCE)
  set(BUILD_EXTRAS OFF CACHE BOOL "" FORCE)
  set(BUILD_BULLET3 OFF CACHE BOOL "" FORCE)
  # This is needed in case BUILD_EXTRAS is enabled, as you'd get a CMake syntax
  # error otherwise
  set(PKGCONFIG_INSTALL_PREFIX "lib${LIB_SUFFIX}/pkgconfig/")

  # caches CXX_FLAGS so we can reset them at the end
  set(_PREV_CMAKE_CXX_FLAGS ${CMAKE_CXX_FLAGS})

  # Bullet's buildsystem doesn't correctly express dependencies between static
  # libs, causing linker errors on Magnum side. If you have CMake 3.13, the
  # Find module is able to correct that on its own, otherwise you need to
  # enable BUILD_SHARED_LIBS to build as shared.
  if((NOT CORRADE_TARGET_EMSCRIPTEN) AND CMAKE_VERSION VERSION_LESS 3.13)
    set(BUILD_SHARED_LIBS ON CACHE BOOL "" FORCE)
    # however the whole Habitat is built with -fvisibility=hidden and Bullet
    # doesn't export any of its symbols and relies on symbols being visible by
    # default. Which means we have to compile it without hidden visibility.
    # ... and because we have to build shared libs, we need exported symbols,
    string(REPLACE "-fvisibility=hidden" "" CMAKE_CXX_FLAGS ${CMAKE_CXX_FLAGS})
  else()
    # On Emscripten we require 3.13, so there it's fine (and there we can't use
    # shared libs)
    set(BUILD_SHARED_LIBS OFF CACHE BOOL "" FORCE)
  endif()
  add_subdirectory(${DEPS_DIR}/bullet3 EXCLUDE_FROM_ALL)
  set(CMAKE_CXX_FLAGS ${_PREV_CMAKE_CXX_FLAGS})
endif()

# Magnum. Use a system package, if preferred.
if(NOT USE_SYSTEM_MAGNUM)
  set(BUILD_PLUGINS_STATIC ON CACHE BOOL "BUILD_PLUGINS_STATIC" FORCE)
  set(BUILD_STATIC ON CACHE BOOL "BUILD_STATIC" FORCE)
  set(BUILD_STATIC_PIC ON CACHE BOOL "BUILD_STATIC_PIC" FORCE)

  # These are enabled by default but we don't need them right now -- disabling
  # for slightly faster builds. If you need any of these, simply delete a line.
  set(WITH_TEXT OFF CACHE BOOL "" FORCE)
  set(WITH_TEXTURETOOLS OFF CACHE BOOL "" FORCE)

  # These are not enabled by default but we need them
  set(WITH_ANYSCENEIMPORTER ON CACHE BOOL "WITH_ANYSCENEIMPORTER" FORCE)
  if(BUILD_ASSIMP_SUPPORT)
    set(WITH_ASSIMPIMPORTER ON CACHE BOOL "WITH_ASSIMPIMPORTER" FORCE)
  endif()
  set(WITH_TINYGLTFIMPORTER ON CACHE BOOL "WITH_TINYGLTFIMPORTER" FORCE)
  set(WITH_ANYIMAGEIMPORTER ON CACHE BOOL "WITH_ANYIMAGEIMPORTER" FORCE)
  set(WITH_ANYIMAGECONVERTER ON CACHE BOOL "WITH_ANYIMAGECONVERTER" FORCE)
  set(WITH_PRIMITIVEIMPORTER ON CACHE BOOL "" FORCE)
  set(WITH_STANFORDIMPORTER ON CACHE BOOL "" FORCE)
  set(WITH_STBIMAGEIMPORTER ON CACHE BOOL "WITH_STBIMAGEIMPORTER" FORCE)
  set(WITH_STBIMAGECONVERTER ON CACHE BOOL "WITH_STBIMAGECONVERTER" FORCE)
  set(WITH_EMSCRIPTENAPPLICATION OFF CACHE BOOL "WITH_EMSCRIPTENAPPLICATION" FORCE)
  set(WITH_GLFWAPPLICATION OFF CACHE BOOL "WITH_GLFWAPPLICATION" FORCE)
  set(WITH_EIGEN ON CACHE BOOL "WITH_EIGEN" FORCE) # Eigen integration
  set(WITH_IMGUI ON CACHE BOOL "WITH_IMGUI" FORCE) # ImGui integration
  if(BUILD_PYTHON_BINDINGS)
    set(WITH_PYTHON ON CACHE BOOL "" FORCE) # Python bindings
  endif()
  # We only support WebGL2
  if(CORRADE_TARGET_EMSCRIPTEN)
    set(TARGET_GLES2 OFF CACHE BOOL "" FORCE)
  endif()
  if(BUILD_TEST)
    set(WITH_OPENGLTESTER ON CACHE BOOL "" FORCE)
  endif()

  # Basis Universal. The repo is extremely huge and so instead of a Git
  # submodule we bundle just the transcoder files, and only a subset of the
  # formats (BC7 mode 6 has > 1 MB tables, ATC/FXT1/PVRTC2 are quite rare and
  # not supported by Magnum).
  set(BASIS_UNIVERSAL_DIR "${DEPS_DIR}/basis-universal")
  set(
    CMAKE_CXX_FLAGS
    "${CMAKE_CXX_FLAGS} -DBASISD_SUPPORT_BC7_MODE6_OPAQUE_ONLY=0 -DBASISD_SUPPORT_ATC=0 -DBASISD_SUPPORT_FXT1=0 -DBASISD_SUPPORT_PVRTC2=0"
  )
  set(WITH_BASISIMPORTER ON CACHE BOOL "" FORCE)

  if(BUILD_WITH_BULLET)
    # Build Magnum's BulletIntegration
    set(WITH_BULLET ON CACHE BOOL "" FORCE)
  endif()

  if(BUILD_GUI_VIEWERS)
    if(CORRADE_TARGET_EMSCRIPTEN)
      set(WITH_EMSCRIPTENAPPLICATION ON CACHE BOOL "WITH_EMSCRIPTENAPPLICATION" FORCE)
    else()
      if(NOT USE_SYSTEM_GLFW)
        add_subdirectory("${DEPS_DIR}/glfw")
      endif()
      set(WITH_GLFWAPPLICATION ON CACHE BOOL "WITH_GLFWAPPLICATION" FORCE)
    endif()
  endif()
  if(APPLE)
    set(WITH_WINDOWLESSCGLAPPLICATION ON CACHE BOOL "WITH_WINDOWLESSCGLAPPLICATION"
                                               FORCE
    )
  elseif(WIN32)
    set(WITH_WINDOWLESSWGLAPPLICATION ON CACHE BOOL "WITH_WINDOWLESSWGLAPPLICATION"
                                               FORCE
    )
  elseif(CORRADE_TARGET_EMSCRIPTEN)
    set(WITH_WINDOWLESSEGLAPPLICATION ON CACHE INTERNAL "WITH_WINDOWLESSEGLAPPLICATION"
                                               FORCE
    )
  elseif(UNIX)
    if(BUILD_GUI_VIEWERS)
      set(WITH_WINDOWLESSGLXAPPLICATION ON CACHE INTERNAL
                                                 "WITH_WINDOWLESSGLXAPPLICATION" FORCE
      )
      set(WITH_WINDOWLESSEGLAPPLICATION OFF CACHE INTERNAL
                                                  "WITH_WINDOWLESSEGLAPPLICATION" FORCE
      )
    else()
      set(WITH_WINDOWLESSGLXAPPLICATION OFF CACHE INTERNAL
                                                  "WITH_WINDOWLESSGLXAPPLICATION" FORCE
      )
      set(WITH_WINDOWLESSEGLAPPLICATION ON CACHE INTERNAL
                                                 "WITH_WINDOWLESSEGLAPPLICATION" FORCE
      )
    endif()
  endif()
  add_subdirectory("${DEPS_DIR}/magnum")
  add_subdirectory("${DEPS_DIR}/magnum-plugins")
  add_subdirectory("${DEPS_DIR}/magnum-integration")
  if(BUILD_PYTHON_BINDINGS)
    add_subdirectory("${DEPS_DIR}/magnum-bindings")
  endif()
endif()

# gtest build
if(BUILD_TEST)
  # store build shared libs option
  set(TEMP_BUILD_SHARED_LIBS ${BUILD_SHARED_LIBS})

  # build gtest static libs and embed into test binaries so no need to install
  set(BUILD_SHARED_LIBS OFF CACHE BOOL "BUILD_SHARED_LIBS" FORCE)
  set(BUILD_GTEST ON CACHE BOOL "BUILD_GTEST" FORCE)
  set(INSTALL_GTEST OFF CACHE BOOL "INSTALL_GTEST" FORCE)
  set(BUILD_GMOCK OFF CACHE BOOL "BUILD_GMOCK" FORCE)
  add_subdirectory("${DEPS_DIR}/googletest")
  include_directories(SYSTEM "${DEPS_DIR}/googletest/googletest/include")

  # restore build shared libs option
  set(BUILD_SHARED_LIBS ${TEMP_BUILD_SHARED_LIBS})
endif()<|MERGE_RESOLUTION|>--- conflicted
+++ resolved
@@ -90,13 +90,6 @@
   find_package(Assimp REQUIRED)
 endif()
 
-<<<<<<< HEAD
-# v-hacd (temporary; get master version of this later (once VHACD_Integration has been pushed))
-set(NO_OPENCL ON CACHE BOOL "NO_OPENCL" FORCE)
-set(NO_OPENMP ON CACHE BOOL "NO_OPENMP" FORCE)
-# adding /src/VHACD_Lib instead of /src since /src contains unneccesary test files
-add_subdirectory("${DEPS_DIR}/v-hacd/src/VHACD_Lib")
-=======
 # v-hacd
 if(BUILD_WITH_VHACD)
   set(NO_OPENCL ON CACHE BOOL "NO_OPENCL" FORCE)
@@ -104,7 +97,6 @@
   # adding /src/VHACD_Lib instead of /src since /src contains unneccesary test files
   add_subdirectory("${DEPS_DIR}/v-hacd/src/VHACD_Lib")
 endif()
->>>>>>> 08f5dcae
 
 # recast
 set(RECASTNAVIGATION_DEMO OFF CACHE BOOL "RECASTNAVIGATION_DEMO" FORCE)
