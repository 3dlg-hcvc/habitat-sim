// Copyright (c) Facebook, Inc. and its affiliates.
// This source code is licensed under the MIT license found in the
// LICENSE file in the root directory of this source tree.

//#include "BulletCollision/Gimpact/btGImpactCollisionAlgorithm.h"
//#include "BulletCollision/Gimpact/btGImpactShape.h"

#include "BulletPhysicsManager.h"
#include "BulletArticulatedObject.h"
#include "BulletDynamics/Featherstone/btMultiBodyLinkCollider.h"
#include "BulletRigidObject.h"
#include "BulletURDFImporter.h"
#include "esp/assets/ResourceManager.h"

namespace esp {
namespace physics {

BulletPhysicsManager::BulletPhysicsManager(
    assets::ResourceManager& _resourceManager,
    const metadata::attributes::PhysicsManagerAttributes::cptr&
        _physicsManagerAttributes)
    : PhysicsManager(_resourceManager, _physicsManagerAttributes) {
  collisionObjToObjIds_ =
      std::make_shared<std::map<const btCollisionObject*, int>>();
  urdfImporter_ = std::make_unique<BulletURDFImporter>(_resourceManager);
};

BulletPhysicsManager::~BulletPhysicsManager() {
  LOG(INFO) << "Deconstructing BulletPhysicsManager";

  existingObjects_.clear();
<<<<<<< HEAD
  existingArticulatedObjects_.clear();
  staticStageObject_.reset(nullptr);
=======
  staticStageObject_.reset();
>>>>>>> 9bd03ece
}

void BulletPhysicsManager::removeObject(const int physObjectID,
                                        bool deleteObjectNode,
                                        bool deleteVisualNode) {
  // remove constraints referencing this object
  if (objectConstraints_.count(physObjectID) > 0) {
    for (auto c_id : objectConstraints_.at(physObjectID)) {
      removeConstraint(c_id);
    }
    objectConstraints_.erase(physObjectID);
  }
  PhysicsManager::removeObject(physObjectID, deleteObjectNode,
                               deleteVisualNode);
}

void BulletPhysicsManager::removeArticulatedObject(int id) {
  // remove constraints referencing this object
  if (objectConstraints_.count(id) > 0) {
    for (auto c_id : objectConstraints_.at(id)) {
      removeConstraint(c_id);
    }
    objectConstraints_.erase(id);
  }
  PhysicsManager::removeArticulatedObject(id);
}

bool BulletPhysicsManager::initPhysicsFinalize() {
  activePhysSimLib_ = BULLET;

  //! We can potentially use other collision checking algorithms, by
  //! uncommenting the line below
  // btGImpactCollisionAlgorithm::registerAlgorithm(&bDispatcher_);
  bWorld_ = std::make_shared<btMultiBodyDynamicsWorld>(
      &bDispatcher_, &bBroadphase_, &bSolver_, &bCollisionConfig_);

  debugDrawer_.setMode(
      Magnum::BulletIntegration::DebugDraw::Mode::DrawWireframe |
      Magnum::BulletIntegration::DebugDraw::Mode::DrawConstraints);
  bWorld_->setDebugDrawer(&debugDrawer_);

  // currently GLB meshes are y-up
  bWorld_->setGravity(btVector3(physicsManagerAttributes_->getVec3("gravity")));

  //! Create new scene node
  staticStageObject_ = physics::BulletRigidStage::create(
      &physicsNode_->createChild(), resourceManager_, bWorld_,
      collisionObjToObjIds_);

  m_recentNumSubStepsTaken = -1;

  return true;
}

// Bullet Mesh conversion adapted from:
// https://github.com/mosra/magnum-integration/issues/20
bool BulletPhysicsManager::addStageFinalize(
    const metadata::attributes::StageAttributes::ptr& initAttributes) {
  //! Initialize scene
  bool sceneSuccess = staticStageObject_->initialize(initAttributes);

  return sceneSuccess;
}

bool BulletPhysicsManager::makeAndAddRigidObject(
    int newObjectID,
    const esp::metadata::attributes::ObjectAttributes::ptr& objectAttributes,
    scene::SceneNode* objectNode) {
  auto ptr = physics::BulletRigidObject::create(objectNode, newObjectID,
                                                resourceManager_, bWorld_,
                                                collisionObjToObjIds_);
  bool objSuccess = ptr->initialize(objectAttributes);
  if (objSuccess) {
    existingObjects_.emplace(newObjectID, std::move(ptr));
  }
  return objSuccess;
}

int BulletPhysicsManager::addArticulatedObjectFromURDF(
    const std::string& filepath,
    DrawableGroup* drawables,
    bool fixedBase,
    float globalScale,
    float massScale,
    bool forceReload) {
  if (!urdfImporter_->loadURDF(filepath, globalScale, massScale, forceReload)) {
    Corrade::Utility::Debug() << "E - failed to parse/load URDF file";
    return ID_UNDEFINED;
  }

  int articulatedObjectID_ = allocateObjectID();

  // parse succeeded, attempt to create the articulated object
  scene::SceneNode* objectNode = &staticStageObject_->node().createChild();
  BulletArticulatedObject::uptr articulatedObject =
      BulletArticulatedObject::create_unique(objectNode, resourceManager_,
                                             articulatedObjectID_, bWorld_,
                                             collisionObjToObjIds_);

  bool objectSuccess = articulatedObject->initializeFromURDF(
      *urdfImporter_.get(), {}, drawables, physicsNode_, fixedBase);

  if (!objectSuccess) {
    delete objectNode;
    deallocateObjectID(articulatedObjectID_);
    Magnum::Debug{} << "BulletPhysicsManager::addArticulatedObjectFromURDF: "
                       "initialization failed, aborting.";
    return ID_UNDEFINED;
  }

  // Cr::Utility::Debug() << "Articulated Link Indices: "
  //                     << articulatedObject->getLinkIds();

  // allocate ids for links
  for (int linkIx = 0; linkIx < articulatedObject->btMultiBody_->getNumLinks();
       ++linkIx) {
    int linkObjectId = allocateObjectID();
    articulatedObject->objectIdToLinkId_[linkObjectId] = linkIx;
    collisionObjToObjIds_->emplace(
        articulatedObject->btMultiBody_->getLinkCollider(linkIx), linkObjectId);
  }
  // base collider refers to the articulated object's id
  collisionObjToObjIds_->emplace(
      articulatedObject->btMultiBody_->getBaseCollider(), articulatedObjectID_);

  existingArticulatedObjects_.emplace(articulatedObjectID_,
                                      std::move(articulatedObject));

  return articulatedObjectID_;
}

//! Check if mesh primitive is compatible with physics
bool BulletPhysicsManager::isMeshPrimitiveValid(
    const assets::CollisionMeshData& meshData) {
  if (meshData.primitive == Magnum::MeshPrimitive::Triangles) {
    //! Only triangle mesh works
    return true;
  } else {
    switch (meshData.primitive) {
      case Magnum::MeshPrimitive::Lines:
        LOG(ERROR) << "Invalid primitive: Lines";
        break;
      case Magnum::MeshPrimitive::Points:
        LOG(ERROR) << "Invalid primitive: Points";
        break;
      case Magnum::MeshPrimitive::LineLoop:
        LOG(ERROR) << "Invalid primitive Line loop";
        break;
      case Magnum::MeshPrimitive::LineStrip:
        LOG(ERROR) << "Invalid primitive Line Strip";
        break;
      case Magnum::MeshPrimitive::TriangleStrip:
        LOG(ERROR) << "Invalid primitive Triangle Strip";
        break;
      case Magnum::MeshPrimitive::TriangleFan:
        LOG(ERROR) << "Invalid primitive Triangle Fan";
        break;
      default:
        LOG(ERROR) << "Invalid primitive " << int(meshData.primitive);
    }
    LOG(ERROR) << "Cannot load collision mesh, skipping";
    return false;
  }
}

void BulletPhysicsManager::setGravity(const Magnum::Vector3& gravity) {
  bWorld_->setGravity(btVector3(gravity));
  // After gravity change, need to reactive all bullet objects
  for (std::map<int, physics::RigidObject::ptr>::iterator it =
           existingObjects_.begin();
       it != existingObjects_.end(); ++it) {
    it->second->setSleep(false);
  }
}

Magnum::Vector3 BulletPhysicsManager::getGravity() const {
  return Magnum::Vector3(bWorld_->getGravity());
}

void BulletPhysicsManager::stepPhysics(double dt) {
  // We don't step uninitialized physics sim...
  if (!initialized_) {
    return;
  }
  if (dt <= 0) {
    dt = fixedTimeStep_;
  }

  // set specified control velocities
  for (auto& objectItr : existingObjects_) {
    VelocityControl::ptr velControl = objectItr.second->getVelocityControl();
    if (objectItr.second->getMotionType() == MotionType::KINEMATIC) {
      // kinematic velocity control intergration
      if (velControl->controllingAngVel || velControl->controllingLinVel) {
        objectItr.second->setRigidState(velControl->integrateTransform(
            dt, objectItr.second->getRigidState()));
        objectItr.second->setSleep(false);
      }
    } else if (objectItr.second->getMotionType() == MotionType::DYNAMIC) {
      if (velControl->controllingLinVel) {
        if (velControl->linVelIsLocal) {
          setLinearVelocity(objectItr.first,
                            objectItr.second->node().rotation().transformVector(
                                velControl->linVel));
        } else {
          setLinearVelocity(objectItr.first, velControl->linVel);
        }
      }
      if (velControl->controllingAngVel) {
        if (velControl->angVelIsLocal) {
          setAngularVelocity(
              objectItr.first,
              objectItr.second->node().rotation().transformVector(
                  velControl->angVel));
        } else {
          setAngularVelocity(objectItr.first, velControl->angVel);
        }
      }
    }
  }

  // extra step to validate joint states against limits for corrective clamping
  for (auto& objectItr : existingArticulatedObjects_) {
    if (objectItr.second->getAutoClampJointLimits()) {
      static_cast<BulletArticulatedObject*>(objectItr.second.get())
          ->clampJointLimits();
    }
  }

  // ==== Physics stepforward ======
  // NOTE: worldTime_ will always be a multiple of sceneMetaData_.timestep
  int numSubStepsTaken =
      bWorld_->stepSimulation(dt, /*maxSubSteps*/ 10000, fixedTimeStep_);
  worldTime_ += numSubStepsTaken * fixedTimeStep_;
  m_recentNumSubStepsTaken = numSubStepsTaken;

#if 0  // print collision debug info periodically?
  {
    // Beware getCollisionFilteringSummary is currently only safe to use if your program never removes physics objects. Otherwise it will crash.
    // However, getStepCollisionSummary is always safe to use.
#if 0
    static bool isFirstRun = true;
    if (isFirstRun) {
      constexpr bool doVerbose = false;
      LOG(WARNING) << BulletDebugManager::get().getCollisionFilteringSummary(doVerbose) << std::endl;
      isFirstRun = false;
    }
#endif
    static int counter = 0;
    counter++;
    if (counter == 100) {
      //LOG(WARNING) << BulletDebugManager::get().getCollisionFilteringSummary(false) << std::endl;
      //LOG(WARNING) << "---";
      LOG(WARNING) << getStepCollisionSummary();
      LOG(WARNING) << "---";
      counter = 0;
    }
  }
#endif
}

void BulletPhysicsManager::setMargin(const int physObjectID,
                                     const double margin) {
  assertIDValidity(physObjectID);
  static_cast<BulletRigidObject*>(existingObjects_.at(physObjectID).get())
      ->setMargin(margin);
}

void BulletPhysicsManager::setStageFrictionCoefficient(
    const double frictionCoefficient) {
  staticStageObject_->setFrictionCoefficient(frictionCoefficient);
}

void BulletPhysicsManager::setStageRestitutionCoefficient(
    const double restitutionCoefficient) {
  staticStageObject_->setRestitutionCoefficient(restitutionCoefficient);
}

double BulletPhysicsManager::getMargin(const int physObjectID) const {
  assertIDValidity(physObjectID);
  return static_cast<BulletRigidObject*>(
             existingObjects_.at(physObjectID).get())
      ->getMargin();
}

double BulletPhysicsManager::getStageFrictionCoefficient() const {
  return staticStageObject_->getFrictionCoefficient();
}

double BulletPhysicsManager::getStageRestitutionCoefficient() const {
  return staticStageObject_->getRestitutionCoefficient();
}

const Magnum::Range3D BulletPhysicsManager::getCollisionShapeAabb(
    const int physObjectID) const {
  assertIDValidity(physObjectID);
  return static_cast<BulletRigidObject*>(
             existingObjects_.at(physObjectID).get())
      ->getCollisionShapeAabb();
}

const Magnum::Range3D BulletPhysicsManager::getStageCollisionShapeAabb() const {
  return static_cast<BulletRigidStage*>(staticStageObject_.get())
      ->getCollisionShapeAabb();
}

void BulletPhysicsManager::debugDraw(const Magnum::Matrix4& projTrans) const {
  debugDrawer_.setTransformationProjectionMatrix(projTrans);
  bWorld_->debugDrawWorld();
}

bool BulletPhysicsManager::contactTest(const int physObjectID,
                                       bool staticAsStage) {
  CHECK((existingObjects_.count(physObjectID) > 0) ||
        (existingArticulatedObjects_.count(physObjectID) > 0));
  if (existingObjects_.count(physObjectID) > 0) {
    return static_cast<BulletRigidObject*>(
               existingObjects_.at(physObjectID).get())
        ->contactTest(staticAsStage);
  } else {
    return static_cast<BulletArticulatedObject*>(
               existingArticulatedObjects_.at(physObjectID).get())
        ->contactTest(staticAsStage);
  }
  return false;
}

void BulletPhysicsManager::overrideCollisionGroup(const int physObjectID,
                                                  CollisionGroup group) const {
  assertIDValidity(physObjectID);
  static_cast<BulletRigidObject*>(existingObjects_.at(physObjectID).get())
      ->overrideCollisionGroup(group);
}

// rigid object -> world
int BulletPhysicsManager::createRigidP2PConstraint(
    int objectId,
    const Magnum::Vector3& position,
    bool positionLocal) {
  CHECK(existingObjects_.count(objectId));
  if (existingObjects_.at(objectId)->getMotionType() == MotionType::DYNAMIC) {
    btRigidBody* rb =
        static_cast<BulletRigidObject*>(existingObjects_.at(objectId).get())
            ->bObjectRigidBody_.get();
    rb->setActivationState(DISABLE_DEACTIVATION);

    Magnum::Vector3 localOffset = position;
    if (!positionLocal) {
      btVector3 localPivot =
          rb->getCenterOfMassTransform().inverse() * btVector3(position);
      localOffset = Magnum::Vector3(localPivot);
    }

    btPoint2PointConstraint* p2p =
        new btPoint2PointConstraint(*rb, btVector3(localOffset));
    bWorld_->addConstraint(p2p);
    rigidP2ps.emplace(nextConstraintId_, p2p);
    objectConstraints_[objectId].push_back(nextConstraintId_);
    return nextConstraintId_++;
  } else {
    Corrade::Utility::Debug()
        << "Cannot create a dynamic point-2-point constraint for object with "
           "MotionType != DYNAMIC";
    return ID_UNDEFINED;
  }
}

// rigid object -> articulated object
int BulletPhysicsManager::createArticulatedP2PConstraint(
    int articulatedObjectId,
    int linkId,
    int objectId,
    float maxImpulse,
    const Corrade::Containers::Optional<Magnum::Vector3>& pivotA,
    const Corrade::Containers::Optional<Magnum::Vector3>& pivotB) {
  CHECK(existingArticulatedObjects_.count(articulatedObjectId));
  CHECK(existingArticulatedObjects_.at(articulatedObjectId)->getNumLinks() >
        linkId);
  CHECK(existingObjects_.count(objectId));

  btRigidBody* rb = nullptr;
  if (existingObjects_.at(objectId)->getMotionType() == MotionType::DYNAMIC) {
    rb = static_cast<BulletRigidObject*>(existingObjects_.at(objectId).get())
             ->bObjectRigidBody_.get();
    rb->setActivationState(DISABLE_DEACTIVATION);
  } else {
    Corrade::Utility::Debug()
        << "Cannot create a dynamic P2P constraint for object with "
           "MotionType != DYNAMIC";
    return ID_UNDEFINED;
  }

  btMultiBody* mb =
      static_cast<BulletArticulatedObject*>(
          existingArticulatedObjects_.at(articulatedObjectId).get())
          ->btMultiBody_.get();
  mb->setCanSleep(false);

  // use origin if not specified
  btVector3 pivotInB = pivotB ? btVector3(*pivotB) : btVector3(0.f, 0.f, 0.f);

  btVector3 pivotInA;
  if (pivotA) {
    pivotInA = btVector3(*pivotA);
  } else {
    // hold object at it's current position relative to link
    btVector3 pivotWorld = rb->getCenterOfMassTransform() * pivotInB;
    pivotInA = mb->worldPosToLocal(linkId, pivotWorld);
  }

  btMultiBodyPoint2Point* p2p =
      new btMultiBodyPoint2Point(mb, linkId, rb, pivotInA, pivotInB);
  p2p->setMaxAppliedImpulse(maxImpulse);
  bWorld_->addMultiBodyConstraint(p2p);
  articulatedP2ps.emplace(nextConstraintId_, p2p);
  objectConstraints_[articulatedObjectId].push_back(nextConstraintId_);
  objectConstraints_[objectId].push_back(nextConstraintId_);
  return nextConstraintId_++;
}

// rigid object -> articulated object (fixed)
int BulletPhysicsManager::createArticulatedFixedConstraint(
    int articulatedObjectId,
    int linkId,
    int objectId,
    float maxImpulse,
    const Corrade::Containers::Optional<Magnum::Vector3>& pivotA,
    const Corrade::Containers::Optional<Magnum::Vector3>& pivotB) {
  CHECK(existingArticulatedObjects_.count(articulatedObjectId));
  CHECK(existingArticulatedObjects_.at(articulatedObjectId)->getNumLinks() >
        linkId);
  CHECK(existingObjects_.count(objectId));

  btRigidBody* rb = nullptr;
  if (existingObjects_.at(objectId)->getMotionType() == MotionType::DYNAMIC) {
    rb = static_cast<BulletRigidObject*>(existingObjects_.at(objectId).get())
             ->bObjectRigidBody_.get();
    rb->setActivationState(DISABLE_DEACTIVATION);
  } else {
    Corrade::Utility::Debug()
        << "Cannot create a dynamic fixed constraint for object with "
           "MotionType != DYNAMIC";
    return ID_UNDEFINED;
  }

  btMultiBody* mb =
      static_cast<BulletArticulatedObject*>(
          existingArticulatedObjects_.at(articulatedObjectId).get())
          ->btMultiBody_.get();
  mb->setCanSleep(false);

  // use origin if not specified
  // todo: avoid code duplication here and in createArticulatedP2PConstraint
  btVector3 pivotInB = pivotB ? btVector3(*pivotB) : btVector3(0.f, 0.f, 0.f);
  btVector3 pivotInA;
  if (pivotA) {
    pivotInA = btVector3(*pivotA);
  } else {
    // hold object at it's current position relative to link
    btVector3 pivotWorld = rb->getCenterOfMassTransform() * pivotInB;
    btVector3 pivotInA = mb->worldPosToLocal(linkId, pivotWorld);
  }

  // We constrain the relative orientation of the link and object to match their
  // current relative orientation.
  btMatrix3x3 frameInA = btMatrix3x3::getIdentity();
  btMatrix3x3 frameWorld = mb->localFrameToWorld(linkId, frameInA);
  // note btMatrix3x3 tranpose() equivalent to inverse because mat is
  // orthonormal
  btMatrix3x3 frameInB =
      (frameWorld * rb->getCenterOfMassTransform().getBasis().transpose())
          .transpose();

  auto* constraint = new btMultiBodyFixedConstraint(
      mb, linkId, rb, pivotInA, pivotInB, frameInA, frameInB);
  constraint->setMaxAppliedImpulse(maxImpulse);
  bWorld_->addMultiBodyConstraint(constraint);
  articulatedFixedConstraints.emplace(nextConstraintId_, constraint);
  objectConstraints_[objectId].push_back(nextConstraintId_);
  objectConstraints_[articulatedObjectId].push_back(nextConstraintId_);
  return nextConstraintId_++;
}

// articulated object -> articulated object (general)
int BulletPhysicsManager::createArticulatedP2PConstraint(
    int articulatedObjectIdA,
    int linkIdA,
    const Magnum::Vector3& linkOffsetA,
    int articulatedObjectIdB,
    int linkIdB,
    const Magnum::Vector3& linkOffsetB,
    float maxImpulse) {
  CHECK(existingArticulatedObjects_.count(articulatedObjectIdA));
  CHECK(existingArticulatedObjects_.at(articulatedObjectIdA)->getNumLinks() >
        linkIdA);
  CHECK(existingArticulatedObjects_.count(articulatedObjectIdB));
  CHECK(existingArticulatedObjects_.at(articulatedObjectIdB)->getNumLinks() >
        linkIdB);

  btMultiBody* mbA =
      static_cast<BulletArticulatedObject*>(
          existingArticulatedObjects_.at(articulatedObjectIdA).get())
          ->btMultiBody_.get();
  btMultiBody* mbB =
      static_cast<BulletArticulatedObject*>(
          existingArticulatedObjects_.at(articulatedObjectIdB).get())
          ->btMultiBody_.get();

  mbA->setCanSleep(false);
  mbB->setCanSleep(false);

  btMultiBodyPoint2Point* p2p = new btMultiBodyPoint2Point(
      mbA, linkIdA, mbB, linkIdB, btVector3(linkOffsetA),
      btVector3(linkOffsetB));
  p2p->setMaxAppliedImpulse(maxImpulse);
  bWorld_->addMultiBodyConstraint(p2p);
  articulatedP2ps.emplace(nextConstraintId_, p2p);
  objectConstraints_[articulatedObjectIdA].push_back(nextConstraintId_);
  objectConstraints_[articulatedObjectIdB].push_back(nextConstraintId_);
  return nextConstraintId_++;
}

// articulated object -> articulated object (global)
int BulletPhysicsManager::createArticulatedP2PConstraint(
    int articulatedObjectIdA,
    int linkIdA,
    int articulatedObjectIdB,
    int linkIdB,
    const Magnum::Vector3& globalConstraintPoint,
    float maxImpulse) {
  CHECK(existingArticulatedObjects_.count(articulatedObjectIdA));
  CHECK(existingArticulatedObjects_.at(articulatedObjectIdA)->getNumLinks() >
        linkIdA);
  CHECK(existingArticulatedObjects_.count(articulatedObjectIdB));
  CHECK(existingArticulatedObjects_.at(articulatedObjectIdB)->getNumLinks() >
        linkIdB);

  // convert the global point in to local pivots
  Mn::Vector3 pivotA = existingArticulatedObjects_.at(articulatedObjectIdA)
                           ->getLink(linkIdA)
                           .node()
                           .transformation()
                           .inverted()
                           .transformPoint(globalConstraintPoint);
  Mn::Vector3 pivotB = existingArticulatedObjects_.at(articulatedObjectIdB)
                           ->getLink(linkIdB)
                           .node()
                           .transformation()
                           .inverted()
                           .transformPoint(globalConstraintPoint);

  return createArticulatedP2PConstraint(articulatedObjectIdA, linkIdA, pivotA,
                                        articulatedObjectIdB, linkIdB, pivotB,
                                        maxImpulse);
}

// articulated object -> world (w/ offset)
int BulletPhysicsManager::createArticulatedP2PConstraint(
    int articulatedObjectId,
    int linkId,
    const Magnum::Vector3& linkOffset,
    const Magnum::Vector3& pickPos,
    float maxImpulse) {
  CHECK(existingArticulatedObjects_.count(articulatedObjectId));
  CHECK(existingArticulatedObjects_.at(articulatedObjectId)->getNumLinks() >
        linkId);
  btMultiBody* mb =
      static_cast<BulletArticulatedObject*>(
          existingArticulatedObjects_.at(articulatedObjectId).get())
          ->btMultiBody_.get();
  mb->setCanSleep(false);
  btMultiBodyPoint2Point* p2p = new btMultiBodyPoint2Point(
      mb, linkId, 0, btVector3(linkOffset), btVector3(pickPos));
  p2p->setMaxAppliedImpulse(maxImpulse);
  bWorld_->addMultiBodyConstraint(p2p);
  articulatedP2ps.emplace(nextConstraintId_, p2p);
  objectConstraints_[articulatedObjectId].push_back(nextConstraintId_);
  return nextConstraintId_++;
}

// articulated object -> world (global)
int BulletPhysicsManager::createArticulatedP2PConstraint(
    int articulatedObjectId,
    int linkId,
    const Magnum::Vector3& pickPos,
    float maxImpulse) {
  CHECK(existingArticulatedObjects_.count(articulatedObjectId));
  CHECK(existingArticulatedObjects_.at(articulatedObjectId)->getNumLinks() >
        linkId);
  btMultiBody* mb =
      static_cast<BulletArticulatedObject*>(
          existingArticulatedObjects_.at(articulatedObjectId).get())
          ->btMultiBody_.get();
  btVector3 pivotInA = mb->worldPosToLocal(linkId, btVector3(pickPos));
  return createArticulatedP2PConstraint(articulatedObjectId, linkId,
                                        Magnum::Vector3(pivotInA), pickPos,
                                        maxImpulse);
}

void BulletPhysicsManager::updateP2PConstraintPivot(
    int p2pId,
    const Magnum::Vector3& pivot) {
  if (articulatedP2ps.count(p2pId)) {
    articulatedP2ps.at(p2pId)->setPivotInB(btVector3(pivot));
  } else if (rigidP2ps.count(p2pId)) {
    rigidP2ps.at(p2pId)->setPivotB(btVector3(pivot));
  } else {
    Corrade::Utility::Debug() << "No P2P constraint with ID: " << p2pId;
  }
}

void BulletPhysicsManager::removeConstraint(int constraintId) {
  if (articulatedP2ps.count(constraintId)) {
    articulatedP2ps.at(constraintId)->getMultiBodyA()->setCanSleep(true);
    bWorld_->removeMultiBodyConstraint(articulatedP2ps.at(constraintId));
    delete articulatedP2ps.at(constraintId);
    articulatedP2ps.erase(constraintId);
  } else if (rigidP2ps.count(constraintId)) {
    bWorld_->removeConstraint(rigidP2ps.at(constraintId));
    delete rigidP2ps.at(constraintId);
    rigidP2ps.erase(constraintId);
  } else if (articulatedFixedConstraints.count(constraintId)) {
    bWorld_->removeMultiBodyConstraint(
        articulatedFixedConstraints.at(constraintId));
    delete articulatedFixedConstraints.at(constraintId);
    articulatedFixedConstraints.erase(constraintId);
  } else {
    Corrade::Utility::Debug() << "No constraint with ID: " << constraintId;
    return;
  }
  // remove the constraint from any referencing object maps
  for (auto& itr : objectConstraints_) {
    auto conIdItr =
        std::find(itr.second.begin(), itr.second.end(), constraintId);
    if (conIdItr != itr.second.end()) {
      itr.second.erase(conIdItr);
      // when no constraints active for the object, allow it to sleep again
      if (itr.second.empty()) {
        if (existingArticulatedObjects_.count(itr.first) > 0) {
          btMultiBody* mb = static_cast<BulletArticulatedObject*>(
                                existingArticulatedObjects_.at(itr.first).get())
                                ->btMultiBody_.get();
          mb->setCanSleep(true);
        } else if (existingObjects_.count(itr.first) > 0) {
          btRigidBody* rb = static_cast<BulletRigidObject*>(
                                existingObjects_.at(itr.first).get())
                                ->bObjectRigidBody_.get();
          rb->forceActivationState(ACTIVE_TAG);
          rb->activate(true);
        }
      }
    }
  }
};

RaycastResults BulletPhysicsManager::castRay(const esp::geo::Ray& ray,
                                             double maxDistance) {
  RaycastResults results;
  results.ray = ray;
  double rayLength = ray.direction.length();
  if (rayLength == 0) {
    LOG(ERROR) << "BulletPhysicsManager::castRay : Cannot case ray with zero "
                  "length, aborting. ";
    return results;
  }
  btVector3 from(ray.origin);
  btVector3 to(ray.origin + ray.direction * maxDistance);

  btCollisionWorld::AllHitsRayResultCallback allResults(from, to);
  bWorld_->rayTest(from, to, allResults);

  // convert to RaycastResults
  for (int i = 0; i < allResults.m_hitPointWorld.size(); ++i) {
    RayHitInfo hit;

    hit.normal = Magnum::Vector3{allResults.m_hitNormalWorld[i]};
    hit.point = Magnum::Vector3{allResults.m_hitPointWorld[i]};
    hit.rayDistance = (allResults.m_hitFractions[i] * maxDistance) / rayLength;
    // default to -1 for "scene collision" if we don't know which object was
    // involved
    hit.objectId = -1;
    if (collisionObjToObjIds_->count(allResults.m_collisionObjects[i]) > 0) {
      hit.objectId =
          collisionObjToObjIds_->at(allResults.m_collisionObjects[i]);
    }
    results.hits.push_back(hit);
  }
  results.sortByDistance();
  return results;
}

// todo: unit test for this
void BulletPhysicsManager::lookUpObjectIdAndLinkId(
    const btCollisionObject* colObj,
    int* objectId,
    int* linkId) const {
  ASSERT(objectId);
  ASSERT(linkId);

  *linkId = -1;
  // If the lookup fails, default to the stage. TODO: better error-handling.
  *objectId = -1;

  if (collisionObjToObjIds_->count(colObj)) {
    int rawObjectId = collisionObjToObjIds_->at(colObj);
    if (existingObjects_.count(rawObjectId)) {
      *objectId = rawObjectId;
      return;
    } else if (existingArticulatedObjects_.count(rawObjectId)) {
      *objectId = rawObjectId;
      return;
    } else {
      // search articulated objects to see if this is a link
      for (const auto& pair : existingArticulatedObjects_) {
        if (pair.second->objectIdToLinkId_.count(rawObjectId)) {
          *objectId = pair.first;
          *linkId = pair.second->objectIdToLinkId_.at(rawObjectId);
          return;
        }
      }
    }
  }

  // lookup failed
}

std::vector<ContactPointData> BulletPhysicsManager::getContactPoints() const {
  if (m_recentNumSubStepsTaken != 1) {
    if (m_recentNumSubStepsTaken == -1) {
      LOG(WARNING) << "getContactPoints: no previous call to stepPhysics";
    } else {
      // todo: proper logging-throttling API
      static int count = 0;
      if (count++ < 5) {
        LOG(WARNING)
            << "getContactPoints: the previous call to stepPhysics performed "
            << m_recentNumSubStepsTaken
            << " substeps, so getContactPoints's behavior may be unexpected.";
      }
      if (count == 5) {
        LOG(WARNING)
            << "getContactPoints: additional warnings will be suppressed.";
      }
    }
  }

  std::vector<ContactPointData> contactPoints;

  // sloppy: assume fixedTimeStep_ hasn't changed since last call to stepPhysics
  const float recentSubstepDt = fixedTimeStep_;

  auto* dispatcher = bWorld_->getDispatcher();
  int numContactManifolds = dispatcher->getNumManifolds();
  contactPoints.reserve(numContactManifolds * 4);
  for (int i = 0; i < numContactManifolds; i++) {
    const btPersistentManifold* manifold =
        dispatcher->getInternalManifoldPointer()[i];

    int objectIdA = -2;  // stage is -1
    int objectIdB = -2;
    int linkIndexA = -1;  // -1 if not a multibody
    int linkIndexB = -1;

    const btCollisionObject* colObj0 = manifold->getBody0();
    const btCollisionObject* colObj1 = manifold->getBody1();

    lookUpObjectIdAndLinkId(colObj0, &objectIdA, &linkIndexA);
    lookUpObjectIdAndLinkId(colObj1, &objectIdB, &linkIndexB);

    // logic copied from btSimulationIslandManager::buildIslands. We count
    // manifolds as active only if related to non-sleeping bodies.
    bool isActive =
        (((colObj0) && colObj0->getActivationState() != ISLAND_SLEEPING) ||
         ((colObj1) && colObj1->getActivationState() != ISLAND_SLEEPING));

    for (int p = 0; p < manifold->getNumContacts(); p++) {
      ContactPointData pt;
      pt.objectIdA = objectIdA;
      pt.objectIdB = objectIdB;
      const btManifoldPoint& srcPt = manifold->getContactPoint(p);
      pt.contactDistance = srcPt.getDistance();
      pt.linkIndexA = linkIndexA;
      pt.linkIndexB = linkIndexB;
      pt.contactNormalOnBInWS = Mn::Vector3(srcPt.m_normalWorldOnB);
      pt.positionOnAInWS = Mn::Vector3(srcPt.getPositionWorldOnA());
      pt.positionOnBInWS = Mn::Vector3(srcPt.getPositionWorldOnB());

      pt.normalForce = srcPt.getAppliedImpulse() / recentSubstepDt;

      pt.linearFrictionForce1 =
          srcPt.m_appliedImpulseLateral1 / recentSubstepDt;
      pt.linearFrictionForce2 =
          srcPt.m_appliedImpulseLateral2 / recentSubstepDt;

      pt.linearFrictionDirection1 = Mn::Vector3(srcPt.m_lateralFrictionDir1);
      pt.linearFrictionDirection2 = Mn::Vector3(srcPt.m_lateralFrictionDir2);

      pt.isActive = isActive;

      contactPoints.push_back(pt);
    }
  }

  return contactPoints;
}

}  // namespace physics
}  // namespace esp<|MERGE_RESOLUTION|>--- conflicted
+++ resolved
@@ -29,12 +29,8 @@
   LOG(INFO) << "Deconstructing BulletPhysicsManager";
 
   existingObjects_.clear();
-<<<<<<< HEAD
   existingArticulatedObjects_.clear();
-  staticStageObject_.reset(nullptr);
-=======
   staticStageObject_.reset();
->>>>>>> 9bd03ece
 }
 
 void BulletPhysicsManager::removeObject(const int physObjectID,
@@ -206,7 +202,12 @@
   for (std::map<int, physics::RigidObject::ptr>::iterator it =
            existingObjects_.begin();
        it != existingObjects_.end(); ++it) {
-    it->second->setSleep(false);
+    it->second->setActive(true);
+  }
+  for (std::map<int, physics::ArticulatedObject::uptr>::iterator it =
+           existingArticulatedObjects_.begin();
+       it != existingArticulatedObjects_.end(); ++it) {
+    it->second->setActive(true);
   }
 }
 
@@ -231,7 +232,7 @@
       if (velControl->controllingAngVel || velControl->controllingLinVel) {
         objectItr.second->setRigidState(velControl->integrateTransform(
             dt, objectItr.second->getRigidState()));
-        objectItr.second->setSleep(false);
+        objectItr.second->setActive(true);
       }
     } else if (objectItr.second->getMotionType() == MotionType::DYNAMIC) {
       if (velControl->controllingLinVel) {
