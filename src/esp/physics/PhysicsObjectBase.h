// Copyright (c) Facebook, Inc. and its affiliates.
// This source code is licensed under the MIT license found in the
// LICENSE file in the root directory of this source tree.

#ifndef ESP_PHYSICS_PHYSICSOBJECTBASE_H_
#define ESP_PHYSICS_PHYSICSOBJECTBASE_H_

#include <Corrade/Containers/Optional.h>
#include <Corrade/Containers/Reference.h>
#include "esp/assets/ResourceManager.h"
#include "esp/core/RigidState.h"

/** @file
 * @brief Class @ref esp::physics::PhysicsObjectBase is the base class for any
 * physics-based construct, and holds basic accounting info and accessors, along
 * with scene node access.
 */

namespace esp {

namespace physics {

/**
@brief Motion type of a @ref RigidObject.
Defines its treatment by the simulator and operations which can be performed on
it.
*/
enum class MotionType {
  /**
   * Refers to an error (such as a query to non-existing object) or an
   * unknown/unspecified value.
   */
  UNDEFINED = -1,

  /**
   * The object is not expected to move and should not allow kinematic updates.
   * Likely treated as static collision geometry. See @ref
   * RigidObjectType::SCENE.
   */
  STATIC,

  /**
   * The object is expected to move kinematically, but is not simulated. Default
   * behavior of @ref RigidObject with no physics simulator defined.
   */
  KINEMATIC,

  /**
   * The object is simulated and can, but should not be, updated kinematically .
   * Default behavior of @ref RigidObject with a physics simulator defined. See
   * @ref BulletRigidObject.
   */
  DYNAMIC

};

class PhysicsObjectBase : public Magnum::SceneGraph::AbstractFeature3D {
 public:
  PhysicsObjectBase(scene::SceneNode* bodyNode,
                    int objectId,
                    const assets::ResourceManager& resMgr)
      : Magnum::SceneGraph::AbstractFeature3D(*bodyNode),
        objectId_(objectId),
        resMgr_(resMgr) {}

  ~PhysicsObjectBase() override = default;

  /**
   * @brief Get the scene node being attached to.
   */
  scene::SceneNode& node() { return object(); }
  const scene::SceneNode& node() const { return object(); }

  // Overloads to avoid confusion
  scene::SceneNode& object() {
    return static_cast<scene::SceneNode&>(
        Magnum::SceneGraph::AbstractFeature3D::object());
  }
  const scene::SceneNode& object() const {
    return static_cast<const scene::SceneNode&>(
        Magnum::SceneGraph::AbstractFeature3D::object());
  }
  /**
   * @brief Get the @ref esp::physics::MotionType of the object. See @ref
   * setMotionType.
   * @return The object's current @ref MotionType.
   */
  MotionType getMotionType() const { return objectMotionType_; }

  /**
   * @brief Set the @ref MotionType of the object. If the construct is a @ref
   * esp::physics::RigidStage, it can only be @ref
   * esp::physics::MotionType::STATIC. If the object is
   * @ref esp::physics::RigidObject it can also be set to @ref
   * esp::physics::MotionType::KINEMATIC. Only if a dervied @ref
   * esp::physics::PhysicsManager implementing dynamics is in use can the object
   * be set to @ref esp::physics::MotionType::DYNAMIC.
   * @param mt The desirved @ref MotionType.
   */
  virtual void setMotionType(MotionType mt) = 0;

  /**
   * @brief Get object's ID
   */
  int getObjectID() const { return objectId_; }

  /**
   * @brief Object name, to faciliate access.
   */
  const std::string getObjectName() const { return objectName_; }
  void setObjectName(const std::string& name) { objectName_ = name; }

  /**
   * @brief Get a const reference to this physica object's root SceneNode for
   * info query purposes.
   * @return Const reference to the object's scene node.
   */
  const scene::SceneNode& getSceneNode() const { return node(); }

  /**
   * @brief Check whether object is being actively simulated, or sleeping.
   * Kinematic objects are always active, but derived dynamics implementations
   * may not be.  NOTE: no active objects without a physics engine...
   * (kinematics don't count)
   * @return true if active, false otherwise.
   */
  virtual bool isActive() const { return false; }

  /**
   * @brief Set an object as being actively simulated or sleeping.
   * Kinematic objects are always active, but derived dynamics implementations
   * may not be.
   */
  virtual void setActive(CORRADE_UNUSED bool active) {}

  /**
   * @brief Set the light setup of this rigid.
   * @param lightSetupKey @ref gfx::LightSetup key
   */
  void setLightSetup(const std::string& lightSetupKey) {
    gfx::setLightSetupForSubTree(node(), lightSetupKey);
  }

  // ==== Transformations ===

  /** @brief Set the 4x4 transformation matrix of the object kinematically.
   * Calling this during simulation of a @ref esp::physics::MotionType::DYNAMIC
   * object is not recommended.
   * @param transformation The desired 4x4 transform of the object.
   */
  virtual void setTransformation(const Magnum::Matrix4& transformation) {
    if (objectMotionType_ != MotionType::STATIC) {
      node().setTransformation(transformation);
      syncPose();
    }
  }

  /**
   * @brief Get the 4x4 transformation matrix of the object
   */
  virtual Magnum::Matrix4 getTransformation() const {
    return node().transformation();
  }

  /**
   * @brief Set the 3D position of the object kinematically.
   * Calling this during simulation of a @ref esp::physics::MotionType::DYNAMIC
   * object is not recommended.
   * @param vector The desired 3D position of the object.
   */
  virtual void setTranslation(const Magnum::Vector3& vector) {
    if (objectMotionType_ != MotionType::STATIC) {
      node().setTranslation(vector);
      syncPose();
    }
  }

  /**
   * @brief Get the 3D position of the object.
   */
  virtual Magnum::Vector3 getTranslation() const {
    return node().translation();
  }

  /**
   * @brief Set the orientation of the object kinematically.
   * Calling this during simulation of a @ref esp::physics::MotionType::DYNAMIC
   * object is not recommended.
   * @param quaternion The desired orientation of the object.
   */
  virtual void setRotation(const Magnum::Quaternion& quaternion) {
    if (objectMotionType_ != MotionType::STATIC) {
      node().setRotation(quaternion);
      syncPose();
    }
  }

  /**
   * @brief Get the orientation of the object.
   */
  virtual Magnum::Quaternion getRotation() const { return node().rotation(); }

  /**
   * @brief Get the rotation and translation of the object.
   */
  virtual core::RigidState getRigidState() {
    return core::RigidState(node().rotation(), node().translation());
  };

  /**
   * @brief Set the rotation and translation of the object.
   */
  virtual void setRigidState(const core::RigidState& rigidState) {
    setTranslation(rigidState.translation);
    setRotation(rigidState.rotation);
  };

  /** @brief Reset the transformation of the object.
   * !!NOT IMPLEMENTED!!
   */
  virtual void resetTransformation() {
    if (objectMotionType_ != MotionType::STATIC) {
      node().resetTransformation();
      syncPose();
    }
  }

  /** @brief Modify the 3D position of the object kinematically by translation.
   * Calling this during simulation of a @ref esp::physics::MotionType::DYNAMIC
   * object is not recommended.
   * @param vector The desired 3D vector by which to translate the object.
   */
  virtual void translate(const Magnum::Vector3& vector) {
    if (objectMotionType_ != MotionType::STATIC) {
      node().translate(vector);
      syncPose();
    }
  }

  /** @brief Modify the 3D position of the object kinematically by translation
   * with a vector defined in the object's local coordinate system. Calling this
   * during simulation of a @ref esp::physics::MotionType::DYNAMIC object is not
   * recommended.
   * @param vector The desired 3D vector in the object's ocal coordiante system
   * by which to translate the object.
   */
  virtual void translateLocal(const Magnum::Vector3& vector) {
    if (objectMotionType_ != MotionType::STATIC) {
      node().translateLocal(vector);
      syncPose();
    }
  }

  /** @brief Modify the orientation of the object kinematically by applying an
   * axis-angle rotation to it. Calling this during simulation of a @ref
   * MotionType::DYNAMIC object is not recommended.
   * @param angleInRad The angle of rotation in radians.
   * @param normalizedAxis The desired unit vector axis of rotation.
   */
  virtual void rotate(const Magnum::Rad angleInRad,
                      const Magnum::Vector3& normalizedAxis) {
    if (objectMotionType_ != MotionType::STATIC) {
      node().rotate(angleInRad, normalizedAxis);
      syncPose();
    }
  }

  /** @brief Modify the orientation of the object kinematically by applying an
   * axis-angle rotation to it in the local coordinate system. Calling this
   * during simulation of a @ref esp::physics::MotionType::DYNAMIC object is not
   * recommended.
   * @param angleInRad The angle of rotation in radians.
   * @param normalizedAxis The desired unit vector axis of rotation in the local
   * coordinate system.
   */
  virtual void rotateLocal(const Magnum::Rad angleInRad,
                           const Magnum::Vector3& normalizedAxis) {
    if (objectMotionType_ != MotionType::STATIC) {
      node().rotateLocal(angleInRad, normalizedAxis);
      syncPose();
    }
  }

  /** @brief Modify the orientation of the object kinematically by applying a
   * rotation to it about the global X axis. Calling this during simulation of a
   * @ref esp::physics::MotionType::DYNAMIC object is not recommended.
   * @param angleInRad The angle of rotation in radians.
   */
  virtual void rotateX(const Magnum::Rad angleInRad) {
    if (objectMotionType_ != MotionType::STATIC) {
      node().rotateX(angleInRad);
      syncPose();
    }
  }

  /** @brief Modify the orientation of the object kinematically by applying a
   * rotation to it about the global Y axis. Calling this during simulation of a
   * @ref esp::physics::MotionType::DYNAMIC object is not recommended.
   * @param angleInRad The angle of rotation in radians.
   */
  virtual void rotateY(const Magnum::Rad angleInRad) {
    if (objectMotionType_ != MotionType::STATIC) {
      node().rotateY(angleInRad);
      syncPose();
    }
  }

  /** @brief Modify the orientation of the object kinematically by applying a
   * rotation to it about the global Z axis. Calling this during simulation of a
   * @ref esp::physics::MotionType::DYNAMIC object is not recommended.
   * @param angleInRad The angle of rotation in radians.
   */
  virtual void rotateZ(const Magnum::Rad angleInRad) {
    if (objectMotionType_ != MotionType::STATIC) {
      node().rotateZ(angleInRad);
      syncPose();
    }
  }

  /** @brief Modify the orientation of the object kinematically by applying a
   * rotation to it about the local X axis. Calling this during simulation of a
   * @ref esp::physics::MotionType::DYNAMIC object is not recommended.
   * @param angleInRad The angle of rotation in radians.
   */
  virtual void rotateXLocal(const Magnum::Rad angleInRad) {
    if (objectMotionType_ != MotionType::STATIC) {
      node().rotateXLocal(angleInRad);
      syncPose();
    }
  }

  /** @brief Modify the orientation of the object kinematically by applying a
   * rotation to it about the local Y axis. Calling this during simulation of a
   * @ref esp::physics::MotionType::DYNAMIC object is not recommended.
   * @param angleInRad The angle of rotation in radians.
   */
  virtual void rotateYLocal(const Magnum::Rad angleInRad) {
    if (objectMotionType_ != MotionType::STATIC) {
      node().rotateYLocal(angleInRad);
      syncPose();
    }
  }

  /** @brief Modify the orientation of the object kinematically by applying a
   * rotation to it about the local Z axis. Calling this during simulation of a
   * @ref esp::physics::MotionType::DYNAMIC object is not recommended.
   * @param angleInRad The angle of rotation in radians.
   */
  virtual void rotateZLocal(const Magnum::Rad angleInRad) {
    if (objectMotionType_ != MotionType::STATIC) {
      node().rotateZLocal(angleInRad);
      syncPose();
    }
  }

<<<<<<< HEAD
  virtual void deferUpdate() { isDeferringUpdate_ = true; }
  virtual void updateNodes(CORRADE_UNUSED bool force = false) {
    isDeferringUpdate_ = false;
  }

  /** @brief Store whatever object attributes you want here! */
=======
  /**
   * @brief Store whatever object attributes you want here!
   */
>>>>>>> 127f88d0
  esp::core::Configuration::ptr attributes_{};

  /**
   * @brief Set the object's state from a @ref
   * esp::metadata::attributes::SceneObjectInstanceAttributes
   * @param objInstAttr The attributes that describe the desired state to set
   * this object.
   * @param defaultCOMCorrection The default value of whether COM-based
   * translation correction needs to occur.
   */
  virtual void setStateFromAttributes(
      const esp::metadata::attributes::SceneObjectInstanceAttributes* const
          objInstAttr,
      bool defaultCOMCorrection = false) = 0;

 protected:
  /**
   * @brief Used to synchronize other simulator's notion of the object state
   * after it was changed kinematically. Must be called automatically on
   * kinematic updates.*/
  virtual void syncPose() { return; }

<<<<<<< HEAD
  //! if true visual nodes are not updated from physics simulation such that the
  //! SceneGraph is not polluted during render
  bool isDeferringUpdate_ = false;

  /** @brief An assignable name for this object.
=======
  /**
   * @brief An assignable name for this object.
>>>>>>> 127f88d0
   */
  std::string objectName_;

  /**
   * @brief The @ref MotionType of the object. Determines what operations can
   * be performed on this object. */
  MotionType objectMotionType_{MotionType::UNDEFINED};

  /**
   * @brief Access for the object to its own PhysicsManager id.
   */
  int objectId_;

  /**
   * @brief Reference to the ResourceManager for internal access to the
   * object's asset data.
   */
  const assets::ResourceManager& resMgr_;

 public:
  ESP_SMART_POINTERS(PhysicsObjectBase)
};  // class PhysicsObjectBase

}  // namespace physics
}  // namespace esp

#endif  // ESP_PHYSICS_PHYSICSOBJECTBASE_H_<|MERGE_RESOLUTION|>--- conflicted
+++ resolved
@@ -353,18 +353,12 @@
     }
   }
 
-<<<<<<< HEAD
   virtual void deferUpdate() { isDeferringUpdate_ = true; }
   virtual void updateNodes(CORRADE_UNUSED bool force = false) {
     isDeferringUpdate_ = false;
   }
 
   /** @brief Store whatever object attributes you want here! */
-=======
-  /**
-   * @brief Store whatever object attributes you want here!
-   */
->>>>>>> 127f88d0
   esp::core::Configuration::ptr attributes_{};
 
   /**
@@ -376,9 +370,10 @@
    * translation correction needs to occur.
    */
   virtual void setStateFromAttributes(
-      const esp::metadata::attributes::SceneObjectInstanceAttributes* const
-          objInstAttr,
-      bool defaultCOMCorrection = false) = 0;
+      CORRADE_UNUSED const
+          esp::metadata::attributes::SceneObjectInstanceAttributes* const
+              objInstAttr,
+      CORRADE_UNUSED bool defaultCOMCorrection = false){};
 
  protected:
   /**
@@ -387,16 +382,11 @@
    * kinematic updates.*/
   virtual void syncPose() { return; }
 
-<<<<<<< HEAD
   //! if true visual nodes are not updated from physics simulation such that the
   //! SceneGraph is not polluted during render
   bool isDeferringUpdate_ = false;
 
   /** @brief An assignable name for this object.
-=======
-  /**
-   * @brief An assignable name for this object.
->>>>>>> 127f88d0
    */
   std::string objectName_;
 
