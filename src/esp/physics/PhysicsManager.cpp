--- conflicted
+++ resolved
@@ -121,19 +121,6 @@
   auto objAttributes =
       resourceManager_.getObjectAttributesManager()->getObjectCopyByHandle(
           attributesHandle);
-<<<<<<< HEAD
-  // Make its semantic id to be the instance id
-  objAttributes->setInstanceId(objInstAttributes->getID());
-
-  // check if an object is being set to be not visible for a particular
-  // instance.
-  int visSet = objInstAttributes->getIsInstanceVisible();
-  if (visSet != ID_UNDEFINED) {
-    // specfied in scene instance
-    objAttributes->setIsVisible(visSet == 1);
-  }
-=======
->>>>>>> 405397a8
 
   if (!objAttributes) {
     ESP_ERROR() << "Missing/improperly configured objectAttributes"
@@ -142,6 +129,10 @@
                 << "as specified in object instance attributes.";
     return 0;
   }
+
+  // Set the instance id of the object
+  objAttributes->setInstanceId(objInstAttributes->getID());
+
   // check if an object is being set to be not visible for a particular
   // instance.
   int visSet = objInstAttributes->getIsInstanceVisible();
