--- conflicted
+++ resolved
@@ -184,7 +184,6 @@
     shader_->setTextureMatrix(materialData_->textureMatrix);
   }
 
-<<<<<<< HEAD
   // setup image based lighting for the shader
   if (flags_ & PbrShader::Flag::ImageBasedLighting) {
     CORRADE_INTERNAL_ASSERT(pbrIbl_);
@@ -225,10 +224,7 @@
     }
   }
 
-  shader_->draw(mesh_);
-=======
   shader_->draw(getMesh());
->>>>>>> b9a7d6ab
 
   // WE stopped supporting doubleSided material due to lighting artifacts on
   // hard edges. See comments at the beginning of this function.
