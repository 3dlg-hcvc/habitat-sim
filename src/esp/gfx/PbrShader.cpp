// Copyright (c) Facebook, Inc. and its affiliates.
// This source code is licensed under the MIT license found in the
// LICENSE file in the root directory of this source tree.

#include "PbrShader.h"
#include "PbrTextureUnit.h"

#include <Corrade/Containers/Array.h>
#include <Corrade/Containers/Reference.h>
#include <Corrade/Utility/Assert.h>
#include <Corrade/Utility/Debug.h>
#include <Corrade/Utility/DebugStl.h>
#include <Corrade/Utility/FormatStl.h>
#include <Corrade/Utility/Resource.h>
#include <Magnum/GL/Context.h>
#include <Magnum/GL/Extensions.h>
#include <Magnum/GL/Shader.h>
#include <Magnum/GL/Texture.h>
#include <Magnum/GL/Version.h>
#include <Magnum/ImageView.h>
#include <Magnum/Math/Color.h>
#include <Magnum/Math/Matrix3.h>
#include <Magnum/Math/Matrix4.h>
#include <Magnum/PixelFormat.h>

#include "esp/core/esp.h"
#include "esp/io/io.h"

#include <sstream>

// This is to import the "resources" at runtime. When the resource is
// compiled into static library, it must be explicitly initialized via this
// macro, and should be called *outside* of any namespace.
static void importShaderResources() {
  CORRADE_RESOURCE_INITIALIZE(ShaderResources)
}

namespace Mn = Magnum;
namespace Cr = Corrade;

namespace esp {
namespace gfx {

PbrShader::PbrShader(Flags originalFlags, unsigned int lightCount)
    : flags_(originalFlags), lightCount_(lightCount) {
  if (!Cr::Utility::Resource::hasGroup("default-shaders")) {
    importShaderResources();
  }

#ifdef MAGNUM_TARGET_WEBGL
  Mn::GL::Version glVersion = Mn::GL::Version::GLES300;
#else
  Mn::GL::Version glVersion = Mn::GL::Version::GL410;
#endif

  // this is not the file name, but the group name in the config file
  // see Shaders.conf in the shaders folder
  const Cr::Utility::Resource rs{"default-shaders"};

  Mn::GL::Shader vert{glVersion, Mn::GL::Shader::Type::Vertex};
  Mn::GL::Shader frag{glVersion, Mn::GL::Shader::Type::Fragment};

  std::stringstream attributeLocationsStream;
  attributeLocationsStream << Cr::Utility::formatString(
      "#define ATTRIBUTE_LOCATION_POSITION {}\n", Position::Location);
  attributeLocationsStream << Cr::Utility::formatString(
      "#define ATTRIBUTE_LOCATION_NORMAL {}\n", Normal::Location);
  if (flags_ & (Flag::NormalTexture | Flag::PrecomputedTangent) &&
      (lightCount_ != 0u)) {
    attributeLocationsStream << Cr::Utility::formatString(
        "#define ATTRIBUTE_LOCATION_TANGENT4 {}\n", Tangent4::Location);
  }
  // TODO: Occlusion texture to be added.
  const bool isTextured =
      bool(flags_ & (Flag::BaseColorTexture | Flag::RoughnessTexture |
                     Flag::MetallicTexture | Flag::NormalTexture |
                     Flag::EmissiveTexture));

  if (isTextured) {
    attributeLocationsStream
        << Cr::Utility::formatString("#define ATTRIBUTE_LOCATION_TEXCOORD {}\n",
                                     TextureCoordinates::Location);
  }

  // Add macros
  vert.addSource(attributeLocationsStream.str())
      .addSource(isTextured ? "#define TEXTURED\n" : "")
      .addSource(flags_ & Flag::NormalTexture ? "#define NORMAL_TEXTURE\n" : "")
      .addSource(flags_ & Flag::PrecomputedTangent
                     ? "#define PRECOMPUTED_TANGENT\n"
                     : "")
      .addSource(flags_ & Flag::TextureTransformation
                     ? "#define TEXTURE_TRANSFORMATION\n"
                     : "")
      .addSource(rs.get("pbr.vert"));

  std::stringstream outputAttributeLocationsStream;
  outputAttributeLocationsStream << Cr::Utility::formatString(
      "#define OUTPUT_ATTRIBUTE_LOCATION_COLOR {}\n", ColorOutput);
  outputAttributeLocationsStream << Cr::Utility::formatString(
      "#define OUTPUT_ATTRIBUTE_LOCATION_OBJECT_ID {}\n", ObjectIdOutput);

  frag.addSource(attributeLocationsStream.str())
      .addSource(outputAttributeLocationsStream.str())
      .addSource(isTextured ? "#define TEXTURED\n" : "")
      .addSource(flags_ & Flag::BaseColorTexture ? "#define BASECOLOR_TEXTURE\n"
                                                 : "")
      .addSource(flags_ & Flag::EmissiveTexture ? "#define EMISSIVE_TEXTURE\n"
                                                : "")
      .addSource(flags_ & Flag::RoughnessTexture ? "#define ROUGHNESS_TEXTURE\n"
                                                 : "")
      .addSource(flags_ & Flag::MetallicTexture ? "#define METALLIC_TEXTURE\n"
                                                : "")
      .addSource(flags_ & Flag::NormalTexture ? "#define NORMAL_TEXTURE\n" : "")
      .addSource(flags_ & Flag::NormalTextureScale
                     ? "#define NORMAL_TEXTURE_SCALE\n"
                     : "")
      .addSource(flags_ & Flag::ObjectId ? "#define OBJECT_ID\n" : "")
      .addSource(flags_ & Flag::DoubleSided ? "#define DOUBLE_SIDED\n" : "")
      .addSource(flags_ & Flag::PrecomputedTangent
                     ? "#define PRECOMPUTED_TANGENT\n"
                     : "")
      .addSource(flags_ & Flag::ImageBasedLighting
                     ? "#define IMAGE_BASED_LIGHTING\n"
                     : "")
      .addSource(
          Cr::Utility::formatString("#define LIGHT_COUNT {}\n", lightCount_))
      .addSource(rs.get("pbr.frag"));

  CORRADE_INTERNAL_ASSERT_OUTPUT(Mn::GL::Shader::compile({vert, frag}));

  attachShaders({vert, frag});

  CORRADE_INTERNAL_ASSERT_OUTPUT(link());

  // bind attributes
#ifndef MAGNUM_TARGET_GLES
  if (!Mn::GL::Context::current()
           .isExtensionSupported<
               Mn::GL::Extensions::ARB::explicit_attrib_location>(glVersion))
#endif
  {
    bindAttributeLocation(Position::Location, "vertexPosition");
    if (lightCount_ != 0u) {
      bindAttributeLocation(Normal::Location, "vertexNormal");
      if (flags_ & (Flag::NormalTexture | Flag::PrecomputedTangent)) {
        bindAttributeLocation(Tangent4::Location, "vertexTangent");
      }
    }
    if (isTextured) {
      bindAttributeLocation(TextureCoordinates::Location, "vertexTexCoord");
    }
  }  // if

  // set texture binding points in the shader;
  // see PBR vertex, fragment shader code for details
  if (lightCount_ != 0u) {
    if (flags_ & Flag::BaseColorTexture) {
      setUniform(uniformLocation("BaseColorTexture"),
                 pbrTextureUnitSpace::TextureUnit::BaseColor);
    }
    if (flags_ & (Flag::RoughnessTexture | Flag::MetallicTexture)) {
      setUniform(uniformLocation("MetallicRoughnessTexture"),
                 pbrTextureUnitSpace::TextureUnit::MetallicRoughness);
    }
    // TODO: explore the normal mapping without the precomputer tangent.
    // see http://www.thetenthplanet.de/archives/1180
    // also:
    // https://github.com/SaschaWillems/Vulkan-glTF-PBR/blob/master/data/shaders/pbr_khr.frag
    if ((flags_ & Flag::NormalTexture) && (flags_ & Flag::PrecomputedTangent)) {
      setUniform(uniformLocation("NormalTexture"),
                 pbrTextureUnitSpace::TextureUnit::Normal);
    }
    // TODO occlusion texture
  }
  // emissive texture does not depend on lights
  if (flags_ & Flag::EmissiveTexture) {
    setUniform(uniformLocation("EmissiveTexture"),
               pbrTextureUnitSpace::TextureUnit::Emissive);
  }

  // cache the uniform locations
  viewMatrixUniform_ = uniformLocation("ViewMatrix");
  CORRADE_INTERNAL_ASSERT(viewMatrixUniform_ >= 0);
  modelMatrixUniform_ = uniformLocation("ModelMatrix");
  CORRADE_INTERNAL_ASSERT(modelMatrixUniform_ >= 0);
  normalMatrixUniform_ = uniformLocation("NormalMatrix");
  CORRADE_INTERNAL_ASSERT(normalMatrixUniform_ >= 0);
  projMatrixUniform_ = uniformLocation("ProjectionMatrix");
  CORRADE_INTERNAL_ASSERT(projMatrixUniform_ >= 0);

  if (flags_ & Flag::ObjectId) {
    objectIdUniform_ = uniformLocation("ObjectId");
    CORRADE_INTERNAL_ASSERT(objectIdUniform_ >= 0);
  }
  if (flags_ & Flag::TextureTransformation) {
    textureMatrixUniform_ = uniformLocation("TextureMatrix");
    CORRADE_INTERNAL_ASSERT(textureMatrixUniform_ >= 0);
  }

  // materials
  baseColorUniform_ = uniformLocation("Material.baseColor");
  CORRADE_INTERNAL_ASSERT(baseColorUniform_ >= 0);
  roughnessUniform_ = uniformLocation("Material.roughness");
  CORRADE_INTERNAL_ASSERT(roughnessUniform_ >= 0);
  metallicUniform_ = uniformLocation("Material.metallic");
  CORRADE_INTERNAL_ASSERT(metallicUniform_ >= 0);
  emissiveColorUniform_ = uniformLocation("Material.emissiveColor");
  CORRADE_INTERNAL_ASSERT(emissiveColorUniform_ >= 0);

  // lights
  if (lightCount_ != 0u) {
    lightRangesUniform_ = uniformLocation("LightRanges");
    CORRADE_INTERNAL_ASSERT(lightRangesUniform_ >= 0);
    lightColorsUniform_ = uniformLocation("LightColors");
    CORRADE_INTERNAL_ASSERT(lightColorsUniform_ >= 0);
    lightDirectionsUniform_ = uniformLocation("LightDirections");
    CORRADE_INTERNAL_ASSERT(lightDirectionsUniform_ >= 0);
  }

  if ((flags_ & Flag::NormalTexture) && (flags_ & Flag::NormalTextureScale) &&
      (lightCount_ != 0u)) {
    normalTextureScaleUniform_ = uniformLocation("NormalTextureScale");
    CORRADE_INTERNAL_ASSERT(normalTextureScaleUniform_ >= 0);
  }

  cameraWorldPosUniform_ = uniformLocation("CameraWorldPos");
  CORRADE_INTERNAL_ASSERT(cameraWorldPosUniform_ >= 0);

  // initialize the shader with some "reasonable defaults"
  setViewMatrix(Mn::Matrix4{Mn::Math::IdentityInit});
  setModelMatrix(Mn::Matrix4{Mn::Math::IdentityInit});
  setProjectionMatrix(Mn::Matrix4{Mn::Math::IdentityInit});
  if (lightCount_ != 0u) {
    setBaseColor(Magnum::Color4{0.7f});
    setRoughness(0.9f);
    setMetallic(0.1f);
    if (flags_ & Flag::NormalTexture) {
      setNormalTextureScale(1.0f);
    }
    setNormalMatrix(Mn::Matrix3x3{Mn::Math::IdentityInit});

    setLightVectors(Cr::Containers::Array<Mn::Vector4>{
        Cr::DirectInit, lightCount_,
        // a single directional "fill" light, coming from the center of the
        // camera.
        Mn::Vector4{0.0f, 0.0f, 1.0f, 0.0f}});
    Cr::Containers::Array<Mn::Color3> colors{Cr::DirectInit, lightCount_,
                                             Mn::Color3{1.0f}};
    setLightColors(colors);
    setLightRanges(Cr::Containers::Array<Mn::Float>{Cr::DirectInit, lightCount_,
                                                    Mn::Constants::inf()});
  }
  setEmissiveColor(Magnum::Color3{0.0f});
}

// Note: the texture binding points are explicitly specified above.
// Cannot use "explicit uniform location" directly in shader since
// it requires GL4.3 (We stick to GL4.1 for MacOS).
PbrShader& PbrShader::bindBaseColorTexture(Mn::GL::Texture2D& texture) {
  CORRADE_ASSERT(flags_ & Flag::BaseColorTexture,
                 "PbrShader::bindBaseColorTexture(): the shader was not "
                 "created with base color texture enabled",
                 *this);
<<<<<<< HEAD
  if (lightCount_) {
    texture.bind(pbrTextureUnitSpace::TextureUnit::BaseColor);
=======
  if (lightCount_ != 0u) {
    texture.bind(TextureUnit::BaseColor);
>>>>>>> c13e9f1b
  }
  return *this;
}

PbrShader& PbrShader::bindMetallicRoughnessTexture(Mn::GL::Texture2D& texture) {
  CORRADE_ASSERT(
      flags_ & (Flag::RoughnessTexture | Flag::MetallicTexture),
      "PbrShader::bindMetallicRoughnessTexture(): the shader was not "
      "created with metallicRoughness texture enabled.",
      *this);
<<<<<<< HEAD
  if (lightCount_) {
    texture.bind(pbrTextureUnitSpace::TextureUnit::MetallicRoughness);
=======
  if (lightCount_ != 0u) {
    texture.bind(TextureUnit::MetallicRoughness);
>>>>>>> c13e9f1b
  }
  return *this;
}

PbrShader& PbrShader::bindNormalTexture(Mn::GL::Texture2D& texture) {
  CORRADE_ASSERT(flags_ & Flag::NormalTexture,
                 "PbrShader::bindNormalTexture(): the shader was not "
                 "created with normal texture enabled",
                 *this);
<<<<<<< HEAD
  if (lightCount_) {
    texture.bind(pbrTextureUnitSpace::TextureUnit::Normal);
=======
  if (lightCount_ != 0u) {
    texture.bind(TextureUnit::Normal);
>>>>>>> c13e9f1b
  }
  return *this;
}

PbrShader& PbrShader::bindEmissiveTexture(Magnum::GL::Texture2D& texture) {
  CORRADE_ASSERT(flags_ & Flag::EmissiveTexture,
                 "PbrShader::bindEmissiveTexture(): the shader was not "
                 "created with emissive texture enabled",
                 *this);
  // emissive texture does not depend on lights
  texture.bind(pbrTextureUnitSpace::TextureUnit::Emissive);
  return *this;
}

PbrShader& PbrShader::setProjectionMatrix(const Mn::Matrix4& matrix) {
  setUniform(projMatrixUniform_, matrix);
  return *this;
}

PbrShader& PbrShader::setNormalMatrix(const Mn::Matrix3x3& matrix) {
  setUniform(normalMatrixUniform_, matrix);
  return *this;
}

PbrShader& PbrShader::setViewMatrix(const Mn::Matrix4& matrix) {
  setUniform(viewMatrixUniform_, matrix);
  return *this;
}

PbrShader& PbrShader::setModelMatrix(const Mn::Matrix4& matrix) {
  setUniform(modelMatrixUniform_, matrix);
  return *this;
}

PbrShader& PbrShader::setObjectId(unsigned int objectId) {
  if (flags_ & Flag::ObjectId) {
    setUniform(objectIdUniform_, objectId);
  }
  return *this;
}

PbrShader& PbrShader::setBaseColor(const Mn::Color4& color) {
  if (lightCount_ != 0u) {
    setUniform(baseColorUniform_, color);
  }
  return *this;
}

PbrShader& PbrShader::setEmissiveColor(const Magnum::Color3& color) {
  setUniform(emissiveColorUniform_, color);
  return *this;
}

PbrShader& PbrShader::setRoughness(float roughness) {
  if (lightCount_ != 0u) {
    setUniform(roughnessUniform_, roughness);
  }
  return *this;
}

PbrShader& PbrShader::setMetallic(float metallic) {
  if (lightCount_ != 0u) {
    setUniform(metallicUniform_, metallic);
  }
  return *this;
}

PbrShader& PbrShader::setCameraWorldPosition(
    const Magnum::Vector3& cameraWorldPos) {
  setUniform(cameraWorldPosUniform_, cameraWorldPos);
  return *this;
}

PbrShader& PbrShader::setTextureMatrix(const Mn::Matrix3& matrix) {
  CORRADE_ASSERT(flags_ & Flag::TextureTransformation,
                 "PbrShader::setTextureMatrix(): the shader was not "
                 "created with texture transformation enabled",
                 *this);

  // since emissive texture may need it, so no if (lightCount_) here
  setUniform(textureMatrixUniform_, matrix);
  return *this;
}

PbrShader& PbrShader::setLightVectors(
    Cr::Containers::ArrayView<const Mn::Vector4> vectors) {
  CORRADE_ASSERT(lightCount_ == vectors.size(),
                 "PbrShader::setLightVectors(): expected"
                     << lightCount_ << "items but got" << vectors.size(),
                 *this);
  setUniform(lightDirectionsUniform_, vectors);
  return *this;
}

PbrShader& PbrShader::setLightVectors(
    std::initializer_list<Mn::Vector4> vectors) {
  return setLightVectors(Cr::Containers::arrayView(vectors));
}

PbrShader& PbrShader::setLightPosition(unsigned int lightIndex,
                                       const Mn::Vector3& pos) {
  CORRADE_ASSERT(
      lightIndex < lightCount_,
      "PbrShader::setLightPosition: lightIndex" << lightIndex << "is illegal.",
      *this);

  setUniform(lightDirectionsUniform_ + lightIndex, Mn::Vector4{pos, 1.0});
  return *this;
}

PbrShader& PbrShader::setLightDirection(unsigned int lightIndex,
                                        const Mn::Vector3& dir) {
  CORRADE_ASSERT(
      lightIndex < lightCount_,
      "PbrShader::setLightDirection: lightIndex" << lightIndex << "is illegal.",
      *this);
  setUniform(lightDirectionsUniform_ + lightIndex, Mn::Vector4{dir, 0.0});
  return *this;
}

PbrShader& PbrShader::setLightVector(unsigned int lightIndex,
                                     const Mn::Vector4& vec) {
  CORRADE_ASSERT(
      lightIndex < lightCount_,
      "PbrShader::setLightVector: lightIndex" << lightIndex << "is illegal.",
      *this);

  CORRADE_ASSERT(vec.w() == 1 || vec.w() == 0,
                 "PbrShader::setLightVector"
                     << vec
                     << "is expected to have w == 0 for a directional light or "
                        "w == 1 for a point light",
                 *this);

  setUniform(lightDirectionsUniform_ + lightIndex, vec);

  return *this;
}

PbrShader& PbrShader::setLightRange(unsigned int lightIndex, float range) {
  CORRADE_ASSERT(
      lightIndex < lightCount_,
      "PbrShader::setLightRange: lightIndex" << lightIndex << "is illegal.",
      *this);
  setUniform(lightRangesUniform_ + lightIndex, range);
  return *this;
}
PbrShader& PbrShader::setLightColor(unsigned int lightIndex,
                                    const Mn::Vector3& color,
                                    float intensity) {
  CORRADE_ASSERT(
      lightIndex < lightCount_,
      "PbrShader::setLightColor: lightIndex" << lightIndex << "is illegal.",
      *this);
  Mn::Vector3 finalColor = intensity * color;
  setUniform(lightColorsUniform_ + lightIndex, finalColor);
  return *this;
}

PbrShader& PbrShader::setLightColors(
    Cr::Containers::ArrayView<const Mn::Color3> colors) {
  CORRADE_ASSERT(lightCount_ == colors.size(),
                 "PbrShader::setLightColors(): expected"
                     << lightCount_ << "items but got" << colors.size(),
                 *this);

  setUniform(lightColorsUniform_, colors);
  return *this;
}

PbrShader& PbrShader::setLightColors(std::initializer_list<Mn::Color3> colors) {
  return setLightColors(Cr::Containers::arrayView(colors));
}

PbrShader& PbrShader::setNormalTextureScale(float scale) {
  CORRADE_ASSERT(flags_ & Flag::NormalTexture,
                 "PbrShader::setNormalTextureScale(): the shader was not "
                 "created with normal texture enabled",
                 *this);
  if ((flags_ & Flag::NormalTextureScale) && (lightCount_ != 0u)) {
    setUniform(normalTextureScaleUniform_, scale);
  }
  return *this;
}

PbrShader& PbrShader::setLightRanges(
    Corrade::Containers::ArrayView<const float> ranges) {
  CORRADE_ASSERT(lightCount_ == ranges.size(),
                 "PbrShader::setLightRanges(): expected"
                     << lightCount_ << "items but got" << ranges.size(),
                 *this);

  setUniform(lightRangesUniform_, ranges);
  return *this;
}

PbrShader& PbrShader::setLightRanges(std::initializer_list<float> ranges) {
  return setLightRanges(Cr::Containers::arrayView(ranges));
}

}  // namespace gfx
}  // namespace esp<|MERGE_RESOLUTION|>--- conflicted
+++ resolved
@@ -181,51 +181,43 @@
 
   // cache the uniform locations
   viewMatrixUniform_ = uniformLocation("ViewMatrix");
-  CORRADE_INTERNAL_ASSERT(viewMatrixUniform_ >= 0);
   modelMatrixUniform_ = uniformLocation("ModelMatrix");
-  CORRADE_INTERNAL_ASSERT(modelMatrixUniform_ >= 0);
   normalMatrixUniform_ = uniformLocation("NormalMatrix");
-  CORRADE_INTERNAL_ASSERT(normalMatrixUniform_ >= 0);
   projMatrixUniform_ = uniformLocation("ProjectionMatrix");
-  CORRADE_INTERNAL_ASSERT(projMatrixUniform_ >= 0);
 
   if (flags_ & Flag::ObjectId) {
     objectIdUniform_ = uniformLocation("ObjectId");
-    CORRADE_INTERNAL_ASSERT(objectIdUniform_ >= 0);
   }
   if (flags_ & Flag::TextureTransformation) {
     textureMatrixUniform_ = uniformLocation("TextureMatrix");
-    CORRADE_INTERNAL_ASSERT(textureMatrixUniform_ >= 0);
   }
 
   // materials
   baseColorUniform_ = uniformLocation("Material.baseColor");
-  CORRADE_INTERNAL_ASSERT(baseColorUniform_ >= 0);
   roughnessUniform_ = uniformLocation("Material.roughness");
-  CORRADE_INTERNAL_ASSERT(roughnessUniform_ >= 0);
   metallicUniform_ = uniformLocation("Material.metallic");
-  CORRADE_INTERNAL_ASSERT(metallicUniform_ >= 0);
   emissiveColorUniform_ = uniformLocation("Material.emissiveColor");
-  CORRADE_INTERNAL_ASSERT(emissiveColorUniform_ >= 0);
 
   // lights
   if (lightCount_ != 0u) {
     lightRangesUniform_ = uniformLocation("LightRanges");
-    CORRADE_INTERNAL_ASSERT(lightRangesUniform_ >= 0);
     lightColorsUniform_ = uniformLocation("LightColors");
-    CORRADE_INTERNAL_ASSERT(lightColorsUniform_ >= 0);
     lightDirectionsUniform_ = uniformLocation("LightDirections");
-    CORRADE_INTERNAL_ASSERT(lightDirectionsUniform_ >= 0);
   }
 
   if ((flags_ & Flag::NormalTexture) && (flags_ & Flag::NormalTextureScale) &&
       (lightCount_ != 0u)) {
     normalTextureScaleUniform_ = uniformLocation("NormalTextureScale");
-    CORRADE_INTERNAL_ASSERT(normalTextureScaleUniform_ >= 0);
   }
 
   cameraWorldPosUniform_ = uniformLocation("CameraWorldPos");
-  CORRADE_INTERNAL_ASSERT(cameraWorldPosUniform_ >= 0);
+
+  // for debug info
+  debugDirectDiffuseUniform_ = uniformLocation("PbrDebug.directDiffuse");
+  debugDirectSpecularUniform_ = uniformLocation("PbrDebug.directSpecular");
+  debugIblDiffuseUniform_ = uniformBlockIndex("PbrDebug.iblDiffuse");
+  debugIblSpecularUniform_ = uniformLocation("PbrDebug.iblSpecular");
+  pbrDebugDisplayUniform_ = uniformLocation("PbrDebugDisplay");
 
   // initialize the shader with some "reasonable defaults"
   setViewMatrix(Mn::Matrix4{Mn::Math::IdentityInit});
@@ -252,6 +244,8 @@
                                                     Mn::Constants::inf()});
   }
   setEmissiveColor(Magnum::Color3{0.0f});
+  setDebugToggles({});
+  setDebugDisplay(PbrDebugDisplay::None);
 }
 
 // Note: the texture binding points are explicitly specified above.
@@ -262,13 +256,8 @@
                  "PbrShader::bindBaseColorTexture(): the shader was not "
                  "created with base color texture enabled",
                  *this);
-<<<<<<< HEAD
   if (lightCount_) {
     texture.bind(pbrTextureUnitSpace::TextureUnit::BaseColor);
-=======
-  if (lightCount_ != 0u) {
-    texture.bind(TextureUnit::BaseColor);
->>>>>>> c13e9f1b
   }
   return *this;
 }
@@ -279,13 +268,8 @@
       "PbrShader::bindMetallicRoughnessTexture(): the shader was not "
       "created with metallicRoughness texture enabled.",
       *this);
-<<<<<<< HEAD
   if (lightCount_) {
     texture.bind(pbrTextureUnitSpace::TextureUnit::MetallicRoughness);
-=======
-  if (lightCount_ != 0u) {
-    texture.bind(TextureUnit::MetallicRoughness);
->>>>>>> c13e9f1b
   }
   return *this;
 }
@@ -295,13 +279,8 @@
                  "PbrShader::bindNormalTexture(): the shader was not "
                  "created with normal texture enabled",
                  *this);
-<<<<<<< HEAD
   if (lightCount_) {
     texture.bind(pbrTextureUnitSpace::TextureUnit::Normal);
-=======
-  if (lightCount_ != 0u) {
-    texture.bind(TextureUnit::Normal);
->>>>>>> c13e9f1b
   }
   return *this;
 }
@@ -365,6 +344,35 @@
 PbrShader& PbrShader::setMetallic(float metallic) {
   if (lightCount_ != 0u) {
     setUniform(metallicUniform_, metallic);
+  }
+  return *this;
+}
+
+PbrShader& PbrShader::setDebugToggles(const PbrDebugToggle& toggles) {
+  setUniform(debugDirectDiffuseUniform_,
+             (toggles.DisableDirectDiffuse ? 0.0f : 1.0f));
+  setUniform(debugDirectSpecularUniform_,
+             (toggles.DisableDirectSpecular ? 0.0f : 1.0f));
+  setUniform(debugIblDiffuseUniform_,
+             (toggles.DisableIblDiffuse ? 0.0f : 1.0f));
+  setUniform(debugIblSpecularUniform_,
+             (toggles.DisableIblSpecular ? 0.0f : 1.0f));
+  return *this;
+}
+
+PbrShader& PbrShader::setDebugDisplay(PbrDebugDisplay index) {
+  switch (index) {
+    case PbrDebugDisplay::None:
+      setUniform(pbrDebugDisplayUniform_, 0);
+      break;
+
+    case PbrDebugDisplay::Normal:
+      setUniform(pbrDebugDisplayUniform_, 1);
+      break;
+
+    default:
+      CORRADE_INTERNAL_ASSERT_UNREACHABLE();
+      break;
   }
   return *this;
 }
