// Copyright (c) Facebook, Inc. and its affiliates.
// This source code is licensed under the MIT license found in the
// LICENSE file in the root directory of this source tree.

#include "SceneNode.h"
#include "esp/geo/geo.h"

namespace Mn = Magnum;

namespace esp {
namespace scene {

SceneNode::SceneNode(SceneNode& parent)
    : Mn::SceneGraph::AbstractFeature3D{*this} {
  setParent(&parent);
  setId(parent.getId());
  setCachedTransformations(Mn::SceneGraph::CachedTransformation::Absolute);
  absoluteTransformation_ = absoluteTransformation();
}

SceneNode::SceneNode(MagnumScene& parentNode)
    : Mn::SceneGraph::AbstractFeature3D{*this} {
  setParent(&parentNode);
  setCachedTransformations(Mn::SceneGraph::CachedTransformation::Absolute);
  absoluteTransformation_ = absoluteTransformation();
}

SceneNode& SceneNode::createChild() {
  // will set the parent to *this
  SceneNode* node = new SceneNode(*this);
  node->setId(this->getId());
  return *node;
}

//! @brief recursively compute the cumulative bounding box of this node's tree.
const Mn::Range3D& SceneNode::computeCumulativeBB() {
  // first copy from your precomputed mesh bb
  cumulativeBB_ = Mn::Range3D(meshBB_);
  auto* child = children().first();

  while (child != nullptr) {
    SceneNode* child_node = dynamic_cast<SceneNode*>(child);
    if (child_node != nullptr) {
      child_node->computeCumulativeBB();

      Mn::Range3D transformedBB = esp::geo::getTransformedBB(
          child_node->cumulativeBB_, child_node->transformation());

      cumulativeBB_ = Mn::Math::join(cumulativeBB_, transformedBB);
    }
    child = child->nextSibling();
  }
  return cumulativeBB_;
}

void SceneNode::clean(const Magnum::Matrix4& absoluteTransformation) {
  worldCumulativeBB_ = Cr::Containers::NullOpt;

  absoluteTransformation_ = absoluteTransformation;
}

Mn::Vector3 SceneNode::absoluteTranslation() const {
<<<<<<< HEAD
  const_cast<SceneNode*>(this)->setClean();
=======
  if (isDirty())
    return absoluteTransformation().translation();
  else
    return absoluteTransformation_.translation();
}

Mn::Vector3 SceneNode::absoluteTranslation() {
  setClean();
>>>>>>> cc77d898
  return absoluteTransformation_.translation();
}

const Mn::Range3D& SceneNode::getAbsoluteAABB() const {
  if (aabb_)
    return *aabb_;
  else {
    if (!worldCumulativeBB_)
      worldCumulativeBB_ = {
          geo::getTransformedBB(getCumulativeBB(), absoluteTransformation_)};
    return *worldCumulativeBB_;
  }
}

}  // namespace scene
}  // namespace esp<|MERGE_RESOLUTION|>--- conflicted
+++ resolved
@@ -60,9 +60,6 @@
 }
 
 Mn::Vector3 SceneNode::absoluteTranslation() const {
-<<<<<<< HEAD
-  const_cast<SceneNode*>(this)->setClean();
-=======
   if (isDirty())
     return absoluteTransformation().translation();
   else
@@ -71,7 +68,6 @@
 
 Mn::Vector3 SceneNode::absoluteTranslation() {
   setClean();
->>>>>>> cc77d898
   return absoluteTransformation_.translation();
 }
 
