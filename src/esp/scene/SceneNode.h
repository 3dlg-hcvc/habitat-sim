--- conflicted
+++ resolved
@@ -71,11 +71,8 @@
   virtual void setSemanticId(int semanticId) { semanticId_ = semanticId; }
 
   Magnum::Vector3 absoluteTranslation() const;
-<<<<<<< HEAD
-=======
 
   Magnum::Vector3 absoluteTranslation();
->>>>>>> cc77d898
 
   //! recursively compute the cumulative bounding box of the full scene graph
   //! tree for which this node is the root
