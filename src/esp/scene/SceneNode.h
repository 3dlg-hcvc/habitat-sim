// Copyright (c) Facebook, Inc. and its affiliates.
// This source code is licensed under the MIT license found in the
// LICENSE file in the root directory of this source tree.

#ifndef ESP_SCENE_SCENENODE_H_
#define ESP_SCENE_SCENENODE_H_

#include <stack>

#include <Corrade/Containers/Containers.h>
#include <Corrade/Containers/Optional.h>
#include <Magnum/Math/Range.h>

#include "esp/core/esp.h"
#include "esp/gfx/magnum.h"

// This class provides routines to:
// set and get local rigid body transformation of the current node w.r.t. the
// parent node; get global rigid body transformation

namespace esp {

namespace sensor {
class SensorSuite;
class Sensor;
}  // namespace sensor

namespace scene {

class SceneGraph;

// Future types may include e.g., "LIGHT"
enum class SceneNodeType {
  EMPTY = 0,
  SENSOR = 1,
  AGENT = 2,
  CAMERA = 3,
  OBJECT = 4,  // objects added via physics api
};

// Enumeration of SceneNodeTags
enum class SceneNodeTag : Magnum::UnsignedShort {
  /**
   * Set node as Leaf node, so no children nodes are allowed
   */
  Leaf = 1 << 0,
};

/**
 * @brief SceneNodeTags
 */
typedef Corrade::Containers::EnumSet<SceneNodeTag> SceneNodeTags;

class SceneNode : public MagnumObject,
                  public Magnum::SceneGraph::AbstractFeature3D {
 public:
  SceneNode(SceneNode& parent);
  ~SceneNode() override;

  // get the type of the attached object
  SceneNodeType getType() const { return type_; }
  void setType(SceneNodeType type) { type_ = type; }

  // Add a feature. Used to avoid naked `new` and makes intent clearer.
  template <class U, class... Args>
  void addFeature(Args&&... args) {
    // NOLINTNEXTLINE(clang-analyzer-cplusplus.NewDeleteLeaks)
    new U{*this, std::forward<Args>(args)...};
  }

  // Returns sceneNodeTags of SceneNode
  SceneNodeTags getSceneNodeTags() const { return sceneNodeTags_; }

  /**
   * @brief Sets sceneNodeTags_ of SceneNode
   *
   * @param[in] sceneNodeTags SceneNodeTags to set enumset sceneNodeTags_ to
   */
  void setSceneNodeTags(SceneNodeTags sceneNodeTags) {
    sceneNodeTags_ = sceneNodeTags;
  }

  /**
   * @brief Add SceneNodeTag to sceneNodeTags_ of SceneNode
   *
   * @param[in] sceneNodeTag SceneNodeTag to add to enumset sceneNodeTags_
   */
  void addSceneNodeTag(SceneNodeTag sceneNodeTag) {
    sceneNodeTags_ |= sceneNodeTag;
  }

  /**
   * @brief Remove SceneNodeTag from sceneNodeTags_ of SceneNode
   *
   * @param[in] sceneNodeTag SceneNodeTag to remove from enumset sceneNodeTags_
   */
  void removeSceneNodeTag(SceneNodeTag sceneNodeTag) {
<<<<<<< HEAD
    SceneNodeTags toRemove = {sceneNodeTag};
    sceneNodeTags_ &= ~toRemove;
=======
    sceneNodeTags_ &= ~SceneNodeTags{sceneNodeTag};
>>>>>>> 78243c50
  }

  //! Create a new child SceneNode and return it. NOTE: this SceneNode owns and
  //! is responsible for deallocating created child
  //! NOTE: child node inherits parent id by default
  SceneNode& createChild(SceneNodeTags childNodeTag = {});

  /**
   * @brief Sets parent SceneNode of this SceneNode, updates parent's
   * nodeSensorSuite and ancestors' subtreeSensorSuites NOTE: Overloads
   * MagnumObject::setParent
   * @param[in] newParent pointer to SceneNode of new parent SceneNode of this
   * SceneNode
   * @return reference to self
   */
  SceneNode& setParent(SceneNode* newParent);

  //! Returns node id
  virtual int getId() const { return id_; }

  //! Sets node id
  virtual void setId(int id) { id_ = id; }

  //! Returns node semanticId
  virtual int getSemanticId() const { return semanticId_; }

  //! Sets node semanticId
  virtual void setSemanticId(int semanticId) { semanticId_ = semanticId; }

  Magnum::Vector3 absoluteTranslation() const;

  Magnum::Vector3 absoluteTranslation();

  //! recursively compute the cumulative bounding box of the full scene graph
  //! tree for which this node is the root
  const Magnum::Range3D& computeCumulativeBB();

  //! return the local bounding box for meshes stored at this node
  const Magnum::Range3D& getMeshBB() const { return meshBB_; };

  //! return the global bounding box for the mesh stored at this node
  const Magnum::Range3D& getAbsoluteAABB() const;

  //! return the cumulative bounding box of the full scene graph tree for which
  //! this node is the root
  const Magnum::Range3D& getCumulativeBB() const { return cumulativeBB_; };

  /**
   * @brief Return SensorSuite containing references to Sensors this SceneNode
   * holds
   */
  esp::sensor::SensorSuite& getNodeSensorSuite() { return *nodeSensorSuite_; }

  /**
   * @brief Return map containing references to Sensors this SceneNode holds.
   * Keys are uuid strings, values are references to Sensors with that uuid
   */
  std::map<std::string, std::reference_wrapper<esp::sensor::Sensor>>&
  getNodeSensors();

  /**
   * @brief Return SensorSuite containing references to superset of all Sensors
   * held by this SceneNode and its children
   */
  esp::sensor::SensorSuite& getSubtreeSensorSuite() {
    return *subtreeSensorSuite_;
  }

  /**
   * @brief Return map containing references to superset of all Sensors held by
   * this SceneNode and its children values. Keys are uuid strings, values are
   * references to Sensors with that uuid
   */
  std::map<std::string, std::reference_wrapper<esp::sensor::Sensor>>&
  getSubtreeSensors();

  /** @brief Add sensor in this' nodeSensorSuite to parent's
   * nodeSensorSuite
   * NOTE: This only adds a sensor if this is a leaf node and sensor exists
   */
  void addSensorToParentNodeSensorSuite();

  /** @brief Remove sensor in this' nodeSensorSuite from parent's
   * nodeSensorSuite
   * NOTE: This only removes a sensor if this is a leaf node and sensor exists
   */
  void removeSensorFromParentNodeSensorSuite();

  /** @brief Go bottom to the top, and erase all subtreeSensors from this'
   * ancestors' subtreeSensorSuites
   */
  void removeSubtreeSensorsFromAncestors();

  /** @brief Go bottom to the top, and add all subtreeSensors to this'
   * ancestors' subtreeSensorSuites
   */
  void addSubtreeSensorsToAncestors();

  //! set local bounding box for meshes stored at this node
  void setMeshBB(Magnum::Range3D meshBB) { meshBB_ = meshBB; };

  //! set the global bounding box for mesh stored in this node
  void setAbsoluteAABB(Magnum::Range3D aabb) { aabb_ = aabb; };

  //! return the frustum plane in last frame that culls this node
  int getFrustumPlaneIndex() const { return frustumPlaneIndex; };

  //! set frustum plane in last frame that culls this node
  void setFrustumPlaneIndex(int index) { frustumPlaneIndex = index; };

 protected:
  // DO not make the following constructor public!
  // it can ONLY be called from SceneGraph class to initialize the scene graph
  friend class SceneGraph;
  explicit SceneNode(MagnumScene& parentNode);

  // Do not make the following constructor public!
  // This is only used for constructor delegation
  // creating a scene node "in the air" is not allowed.
  // it must set an existing node as its parent node.
  // this is to prevent any sub-tree that is "floating in the air", without a
  // terminate node (e.g., "MagnumScene" defined in SceneGraph) as its ancestor
  SceneNode();

  void clean(const Magnum::Matrix4& absoluteTransformation) override;

  // the type of the attached object (e.g., sensor, agent etc.)
  SceneNodeType type_ = SceneNodeType::EMPTY;
  int id_ = ID_UNDEFINED;

  // SceneNodeTags of this node, used to flag attributes such as leaf node
  SceneNodeTags sceneNodeTags_ = {};

  //! The semantic category of this node. Used to render attached Drawables with
  //! Semantic sensor when no perVertexObjectIds are present.
  uint32_t semanticId_ = 0;

  //! the local bounding box for meshes stored at this node
  Magnum::Range3D meshBB_;

  //! the cumulative bounding box of the full scene graph tree for which this
  //! node is the root
  Magnum::Range3D cumulativeBB_ = {{0.0, 0.0, 0.0}, {1e5, 1e5, 1e5}};

  //! The cumulativeBB in world coordinates
  //! This is returned instead of aabb_ if that doesn't exist
  //! due to this being a node that is part of a dynamic object
  mutable Corrade::Containers::Optional<Magnum::Range3D> worldCumulativeBB_ =
      Corrade::Containers::NullOpt;

  //! The absolute translation of this node, updated in clean
  Magnum::Matrix4 absoluteTransformation_;

  //! the global bounding box for *static* meshes stored at this node
  //  NOTE: this is different from the local bounding box meshBB_ defined above:
  //  -) it only applies to *static* meshes, NOT dynamic meshes in the scene (so
  //  it is an optional object);
  //  -) it was computed using mesh vertex positions in world space;
  Corrade::Containers::Optional<Magnum::Range3D> aabb_ =
      Corrade::Containers::NullOpt;

  //! the frustum plane in last frame that culls this node
  int frustumPlaneIndex = 0;

  // Pointer to SensorSuite containing references to Sensors this SceneNode
  // holds
  esp::sensor::SensorSuite* nodeSensorSuite_;

  // Pointer to SensorSuite containing references to superset of all Sensors
  // held by this SceneNode and its children
  esp::sensor::SensorSuite* subtreeSensorSuite_;
};

// Traversal Helpers

/**
 * @brief Perform a pre-order traversal and invoke a callback at each node
 *
 * @param node Root node for this traversal
 * @param cb Callback which will be called with each SceneNode
 */
template <typename Callable>
void preOrderTraversalWithCallback(const SceneNode& node, Callable&& cb) {
  std::stack<std::reference_wrapper<const SceneNode>> stack;
  stack.emplace(node);

  do {
    const SceneNode& currNode = stack.top();
    stack.pop();
    std::forward<Callable>(cb)(currNode);

    for (const MagnumObject& child : currNode.children()) {
      stack.emplace(static_cast<const SceneNode&>(child));
    }
  } while (!stack.empty());
}

/** @overload */
template <typename Callable>
void preOrderTraversalWithCallback(SceneNode& node, Callable&& cb) {
  auto constCb = [&cb](const SceneNode& node) {
    std::forward<Callable>(cb)(const_cast<SceneNode&>(node));
  };
  preOrderTraversalWithCallback(const_cast<const SceneNode&>(node), constCb);
}

/**
 * @brief Perform a pre-order traversal and invoke a callback on features of
 * the desired type
 *
 * @tparam Feature Feature type to invoke callback on
 * @param node Root node for this traversal
 * @param cb Callback which will be called with each feature
 */
template <typename Feature, typename Callable>
void preOrderFeatureTraversalWithCallback(const SceneNode& node,
                                          Callable&& cb) {
  auto featureCb = [&cb](const SceneNode& node) {
    for (const auto& abstractFeature : node.features()) {
      auto feature = dynamic_cast<const Feature*>(&abstractFeature);
      if (feature)
        std::forward<Callable>(cb)(*feature);
    }
  };
  preOrderTraversalWithCallback(node, featureCb);
}

/** @overload */
template <typename Feature, typename Callable>
void preOrderFeatureTraversalWithCallback(SceneNode& node, Callable&& cb) {
  auto constFeatureCb = [&cb](const Feature& feature) {
    std::forward<Callable>(cb)(const_cast<Feature&>(feature));
  };
  preOrderFeatureTraversalWithCallback<Feature>(
      const_cast<const SceneNode&>(node), constFeatureCb);
}

CORRADE_ENUMSET_OPERATORS(SceneNodeTags)
}  // namespace scene
}  // namespace esp

#endif  // ESP_SCENE_SCENENODE_H_<|MERGE_RESOLUTION|>--- conflicted
+++ resolved
@@ -95,12 +95,7 @@
    * @param[in] sceneNodeTag SceneNodeTag to remove from enumset sceneNodeTags_
    */
   void removeSceneNodeTag(SceneNodeTag sceneNodeTag) {
-<<<<<<< HEAD
-    SceneNodeTags toRemove = {sceneNodeTag};
-    sceneNodeTags_ &= ~toRemove;
-=======
     sceneNodeTags_ &= ~SceneNodeTags{sceneNodeTag};
->>>>>>> 78243c50
   }
 
   //! Create a new child SceneNode and return it. NOTE: this SceneNode owns and
