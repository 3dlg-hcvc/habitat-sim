--- conflicted
+++ resolved
@@ -18,18 +18,10 @@
 
 #### Constants
 ROOT = 0
-<<<<<<< HEAD
-FILE_SUFFIX = "_fm_data"
-METADATA_DEFAULT_WHEN_MISSING_FILE = {
-    "urdf_path": "../habitat-sim/data/test_assets/urdf/amass_male.urdf",
-    "amass_path": "../fairmotion/amass_test_data/CMU/CMU/02/02_01_poses.npz",
-    "bm_path": "../fairmotion/amass_test_data/smplh/male/model.npz",
-=======
 METADATA_DEFAULT_WHEN_MISSING_FILE = {
     "urdf_path": "data/test_assets/urdf/amass_male.urdf",
     "amass_path": "data/fairmotion/amass_test_data/CMU/CMU/02/02_01_poses.npz",
     "bm_path": "data/fairmotion/amass_test_data/smplh/male/model.npz",
->>>>>>> befcc532
     "rotation": mn.Quaternion.rotation(mn.Deg(-90), mn.Vector3.x_axis())
     * mn.Quaternion.rotation(mn.Deg(90), mn.Vector3.z_axis()),
     "translation": mn.Vector3([2.5, 0.07, 0.7]),
@@ -54,11 +46,7 @@
         self.model: Optional[phy.ManagedArticulatedObject] = None
         self.motion: Optional[motion.Motion] = None
         self.user_metadata = {}
-<<<<<<< HEAD
-        self.last_metadata_file = None
-=======
         self.last_metadata_file: Optional[str] = None
->>>>>>> befcc532
         self.motion_stepper = 1
         self.rotation_offset: Optional[mn.Quaternion] = None
         self.translation_offset: Optional[mn.Vector3] = None
@@ -103,7 +91,6 @@
         # if folder doesn't exist, then create it.
         if not os.path.isdir(METADATA_DIR):
             os.makedirs(METADATA_DIR)
-<<<<<<< HEAD
 
         # if default file isnt in metadata directory, create it from hardcoded metadata
         if not os.path.exists(METADATA_DIR + "default.json"):
@@ -112,18 +99,7 @@
 
         # if default file exists, take it from there
         self.fetch_metadata("default")
-        self.last_metadata_file = None
-=======
-
-        # if default file isnt in metadata directory, create it from hardcoded metadata
-        if not os.path.exists(METADATA_DIR + "default.json"):
-            self.user_metadata = METADATA_DEFAULT_WHEN_MISSING_FILE
-            self.save_metadata("default")
-
-        # if default file exists, take it from there
-        self.fetch_metadata("default")
         self.last_metadata_file: Optional[str] = None
->>>>>>> befcc532
 
     def set_data(
         self,
